name: Lint and Build GTN

# https://docs.github.com/en/free-pro-team@latest/actions/reference/workflow-syntax-for-github-actions#example-using-a-list-of-events
on: [pull_request]

jobs:
  setup:
    runs-on: ubuntu-18.04
    strategy:
      matrix:
        ruby: [2.5]
    steps:
      - uses: actions/checkout@v2
        with:
          fetch-depth: 1
      - uses: actions/setup-ruby@v1
        with:
          ruby-version: ${{ matrix.ruby }}
      - uses: actions/cache@v2
        with:
          path: vendor/bundle
          key: ${{ runner.os }}-gems-${{ hashFiles('**/Gemfile.lock') }}
          restore-keys: |
            ${{ runner.os }}-gems-
      - name: Install dependencies
        run: |
          gem install bundler
          bundle config path vendor/bundle
          bundle install --jobs 4 --retry 3

  lint-frontmatter:
    needs: setup
    runs-on: ubuntu-18.04
    strategy:
      matrix:
        ruby: [2.5]
    steps:
      - uses: actions/checkout@v2
        with:
          fetch-depth: 1
      - uses: actions/setup-ruby@v1
        with:
          ruby-version: ${{ matrix.ruby }}
      - uses: actions/cache@v2
        with:
          path: vendor/bundle
          key: ${{ runner.os }}-gems-${{ hashFiles('**/Gemfile.lock') }}
          restore-keys: |
            ${{ runner.os }}-gems-
      - name: Install dependencies
        run: |
          gem install bundler
          bundle config path vendor/bundle
          bundle install --jobs 4 --retry 3
      - run: make check-frontmatter ACTIVATE_ENV=pwd

  lint-workflows:
    runs-on: ubuntu-18.04
    steps:
      - uses: actions/checkout@v2
        with:
          fetch-depth: 1
      - name: Lint 🔍👁👁
        run: |
          make check-workflows

  lint-tool-links:
    runs-on: ubuntu-18.04
    steps:
      - uses: actions/checkout@v2
        with:
          fetch-depth: 1
      - name: Lint 🔍👁👁
        run: |
          make check-tool-links

  lint-data-lib-yaml:
    runs-on: ubuntu-18.04
    steps:
      - uses: actions/checkout@v2
        with:
          fetch-depth: 1
      - name: Check yaml are valid and can be merged
        run: |
          python bin/mergeyaml.py --nondocker > /dev/null

  build-site:
    needs: setup
    runs-on: ubuntu-18.04
    strategy:
      matrix:
        ruby: [2.5]
    steps:
      - uses: actions/checkout@v2
        with:
          fetch-depth: 1
      - uses: actions/setup-ruby@v1
        with:
          ruby-version: ${{ matrix.ruby }}
      - uses: actions/cache@v2
        with:
          path: vendor/bundle
          key: ${{ runner.os }}-gems-${{ hashFiles('**/Gemfile.lock') }}
          restore-keys: |
            ${{ runner.os }}-gems-
      - name: Install dependencies
        run: |
          gem install bundler
          bundle config path vendor/bundle
          bundle install --jobs 4 --retry 3
      - run: bundle exec jekyll build --strict_front_matter -d _site/training-material
      - run: |
          bundle exec htmlproofer \
            --assume-extension \
            --http-status-ignore 405,429,503,999 \
            --url-ignore "/.*localhost.*/","/.*vimeo\.com.*/","/.*gitter\.im.*/","/.*drmaa\.org.*/","/.*slides.html#.*/,/#embedded_jbrowse/" \
<<<<<<< HEAD
            --url-swap "github.com/galaxyproject/training-material/tree/master:github.com/${GITHUB_REPOSITORY}/tree/${GITHUB_HEAD_REF}" \
            --file-ignore "/.*\/files\/.*/","/.*\/node_modules\/.*/","/\/tutorials\/.*\/docker\//" \
=======
            --url-swap "github.com/galaxyproject/training-material/tree/main:github.com/${GITHUB_REPOSITORY}/tree/${GITHUB_HEAD_REF}" \
            --file-ignore "/.*\/files\/.*/","/.*\/node_modules\/.*/" \
>>>>>>> 44a14fe5
            --allow-hash-href \
            --disable-external \
            ./_site<|MERGE_RESOLUTION|>--- conflicted
+++ resolved
@@ -114,13 +114,8 @@
             --assume-extension \
             --http-status-ignore 405,429,503,999 \
             --url-ignore "/.*localhost.*/","/.*vimeo\.com.*/","/.*gitter\.im.*/","/.*drmaa\.org.*/","/.*slides.html#.*/,/#embedded_jbrowse/" \
-<<<<<<< HEAD
-            --url-swap "github.com/galaxyproject/training-material/tree/master:github.com/${GITHUB_REPOSITORY}/tree/${GITHUB_HEAD_REF}" \
+            --url-swap "github.com/galaxyproject/training-material/tree/main:github.com/${GITHUB_REPOSITORY}/tree/${GITHUB_HEAD_REF}" \
             --file-ignore "/.*\/files\/.*/","/.*\/node_modules\/.*/","/\/tutorials\/.*\/docker\//" \
-=======
-            --url-swap "github.com/galaxyproject/training-material/tree/main:github.com/${GITHUB_REPOSITORY}/tree/${GITHUB_HEAD_REF}" \
-            --file-ignore "/.*\/files\/.*/","/.*\/node_modules\/.*/" \
->>>>>>> 44a14fe5
             --allow-hash-href \
             --disable-external \
             ./_site