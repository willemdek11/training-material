require 'json'
require './_plugins/jekyll-topic-filter.rb'

module Jekyll
  class APIGenerator < Generator

    def get_contributors(data)
      if data.has_key?('contributors')
        return data['contributors']
      elsif data.has_key?('contributions')
        return data['contributions'].keys.map{|k| data['contributions'][k]}.flatten()
      end
    end

    def generate(site)

      # Full Bibliography
      puts "[GTN/API] Bibliography"
      page3 = PageWithoutAFile.new(site, "", "api/", "gtn.bib")
      page3.content = site.config['cached_global_bib'].to_s
      page3.data["layout"] = nil
      site.pages << page3

      def mapContributor(site, c)
        site.data['contributors'].fetch(c, {}).merge({"id" => c, "url" => site.config['url'] + site.config['baseurl'] + "/api/contributors/#{c}.json"})
      end

      # Contributors
      puts "[GTN/API] Contributors"
      page2 = PageWithoutAFile.new(site, "", "api/", "contributors.json")
      page2.content = JSON.pretty_generate(site.data['contributors'].map{|c, _| mapContributor(site, c)})
      page2.data["layout"] = nil
      site.pages << page2
      site.data['contributors'].each{|c, _|
        page4 = PageWithoutAFile.new(site, "", "api/", "contributors/#{c}.json")
        page4.content = JSON.pretty_generate(mapContributor(site, c))
        page4.data["layout"] = nil
        site.pages << page4
      }

      # Trigger the topic cache to generate if it hasn't already
      puts "[GTN/API] Tutorials"
      TopicFilter.topic_filter(site, 'does-not-matter')
      TopicFilter.list_topics(site).map{|topic|

        out = site.data[topic].dup
        out['materials'] = TopicFilter.topic_filter(site, topic).map{|x|
          q = x.dup
<<<<<<< HEAD
          q['contributors'] = get_contributors(q).dup.map{|c| mapContributor(site, c)}
=======
          q['contributors'] = q.fetch('contributors', []).dup.map{|c| mapContributor(site, c)}
>>>>>>> 65b29bd1

          q['urls'] = Hash.new

          if ! q['hands_on'].nil?
            q['urls']['hands_on'] = site.config['url'] + site.config['baseurl'] + "/api/topics/#{q['url'][7..-6]}.json"
          end

          if ! q['slides'].nil?
            q['urls']['slides'] = site.config['url'] + site.config['baseurl'] + "/api/topics/#{q['url'][7..-6]}.json"
          end

          # Write out the individual page
          page6 = PageWithoutAFile.new(site, "", "api/topics/", "#{q['url'][7..-6]}.json")
          page6.content = JSON.pretty_generate(q)
          page6.data["layout"] = nil
          site.pages << page6

          q
        }
        out['maintainers'] = out['maintainers'].map{|c| mapContributor(site, c)}

        page2 = PageWithoutAFile.new(site, "", "api/topics/", "#{topic}.json")
        page2.content = JSON.pretty_generate(out)
        page2.data["layout"] = nil
        site.pages << page2
      }

      topics = Hash.new
      puts "[GTN/API] Topics"
      # Individual Topic Indexes
      site.data.each_pair{|k, v|
        if v.is_a?(Hash) and v.has_key?('type') and v.has_key?('maintainers')

          topics[k] = {
            "name" => v['name'],
            "title" => v['title'],
            "summary" => v['summary'],
            "url" => site.config['url'] + site.config['baseurl'] + "/api/topics/#{k}.json",
            "maintainers" => v['maintainers'].map{|c| mapContributor(site, c) }
          }
        end
      }

      # Overall topic index
      page2 = PageWithoutAFile.new(site, "", "api/", "topics.json")
      page2.content = JSON.pretty_generate(topics)
      page2.data["layout"] = nil
      site.pages << page2

<<<<<<< HEAD
      def filterInteresting(layout)
        layout == 'tutorial_slides' or layout == 'base_slides' or layout == 'rdmbites_slides' or layout == 'tutorial_hands_on'
      end

      puts "[GTN/API] Tutorial and Slide pages"
      site.pages.select{|page| filterInteresting(page.data['layout']) }
        .each{|page|

        page5 = PageWithoutAFile.new(site, "", "api/topics/", "#{page.url[7..-6]}.json")
        p = page.data.dup
        p['contributors'] = get_contributors(p).dup.map{|c| mapContributor(site, c)}
        page5.content = JSON.pretty_generate(p)
        page5.data["layout"] = nil
        site.pages << page5
      }
=======
      # Deploy the feedback file as well
      page2 = PageWithoutAFile.new(site, "", "api/", "feedback.json")
      page2.content = JSON.pretty_generate(site.data['feedback'])
      page2.data["layout"] = nil
      site.pages << page2
>>>>>>> 65b29bd1

    end
  end
end
<|MERGE_RESOLUTION|>--- conflicted
+++ resolved
@@ -46,11 +46,7 @@
         out = site.data[topic].dup
         out['materials'] = TopicFilter.topic_filter(site, topic).map{|x|
           q = x.dup
-<<<<<<< HEAD
           q['contributors'] = get_contributors(q).dup.map{|c| mapContributor(site, c)}
-=======
-          q['contributors'] = q.fetch('contributors', []).dup.map{|c| mapContributor(site, c)}
->>>>>>> 65b29bd1
 
           q['urls'] = Hash.new
 
@@ -100,7 +96,6 @@
       page2.data["layout"] = nil
       site.pages << page2
 
-<<<<<<< HEAD
       def filterInteresting(layout)
         layout == 'tutorial_slides' or layout == 'base_slides' or layout == 'rdmbites_slides' or layout == 'tutorial_hands_on'
       end
@@ -116,13 +111,11 @@
         page5.data["layout"] = nil
         site.pages << page5
       }
-=======
       # Deploy the feedback file as well
       page2 = PageWithoutAFile.new(site, "", "api/", "feedback.json")
       page2.content = JSON.pretty_generate(site.data['feedback'])
       page2.data["layout"] = nil
       site.pages << page2
->>>>>>> 65b29bd1
 
     end
   end
