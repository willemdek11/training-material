require 'json'
require 'yaml'
require 'nokogiri'


module TopicFilter
  def self.list_topics(site)
    site.data.select{|k, v| v.is_a?(Hash) && v.has_key?('maintainers')}.map{|k, v| k}
  end

  def self.topic_filter(site, topic_name)
    if not site.data.has_key?('cache_topic_filter')
      site.data['cache_topic_filter'] = Hash.new

      # For each topic
      self.list_topics(site).each{|topic|
        site.data['cache_topic_filter'][topic] = self.run_topic_filter(site.pages, topic)
      }
    end

    site.data['cache_topic_filter'][topic_name]
  end

  def self.fetch_tutorial_material(site, topic_name, tutorial_name)
    if not site.data.has_key?('cache_topic_filter')
      site.data['cache_topic_filter'] = Hash.new

      # For each topic
      self.list_topics(site).each{|topic|
        site.data['cache_topic_filter'][topic] = self.run_topic_filter(site.pages, topic)
      }
    end

    site.data['cache_topic_filter'][topic_name].select{|p| p['tutorial_name'] == tutorial_name}[0]
  end

  def self.run_topic_filter(pages, topic_name)
    # Arrays that will store all introduction slides and tutorials we discover.
    resource_intro = []
    resource_pages = []

    # In order to speed up queries later, we'll store a set of "interesting"
    # pages (i.e. things that are under `topic_name`)
    interesting = {}
    for page in pages do
      page_parts = page.url.split('/')
      # Skip anything outside of topics.
      if not page.url.include?('/topics/') then next end
      page.data['url'] = page.url
      # If the path is long enough and it is under the topic name
      if page_parts.length > 3 and page_parts[2] == topic_name
        # Automate the tutorial-name thing. This writes back to the shared
        # data structure.
        page.data['topic_name'] = page_parts[2]

        # Slides are one directory level shorter and re-use name for their identity.
        if page_parts[3] == 'slides' then
          page.data['tutorial_name'] = page_parts[4].sub(/\.html$/, '')
        else
          page.data['tutorial_name'] = page_parts[4]
        end

        # And then store in our interesting stuff
        key = page.url.sub(/^\//, '') # strip leading slash since later queries don't have it.
        interesting[key] = page
      end
    end

    # Theory is as follows:
    #
    # for each folder we need to extract
    #   if any slides/workflows/tutorials/etc
    #
    # and we need to update this object with the tutorial's title in order to
    # make the object complete. It is called a page_obj or a resource within
    # the context of the script but basically it's the same as the old
    # entries from the metadata.yaml file. A thing that has slides:yes/no,
    # hands_on:yes/no, and all of the other associated data so we can
    # construct the single line in the topic page with the tutorial's
    # resources.

    # All of the files in the intro slides and tutorials directories
    intro_slides = Dir.glob("topics/#{topic_name}/slides/*").sort
    tutorial_folders = Dir.glob("topics/#{topic_name}/tutorials/*").sort

    # Turn these into an object. Override the slides to true (since they're
    # slides) and the type to introduction, to prevent people from having to
    # set those variables. All other variables will be copied directly with
    # the `page.data.dup` so people can use external hands ons and similar.
    for intro_slide in intro_slides do
      page = interesting[intro_slide]
      page_obj = page.data.dup
      page_obj['slides'] = true
      page_obj['type'] = 'introduction'
      resource_intro.push(page_obj)
    end

    # Look in every /topic/*/tutorials/* folder, and turn these disparate
    # resources into a page_obj as well. Most variables are copied directly,
    # either from a tutorial, or a slides (if no tutorial is available.) This
    # means we do not (cannot) support external_slides AND external_handson.
    # This is probably a sub-optimal situation we'll end up fixing someday.
    for folder in tutorial_folders do
      # Discover resources, defined as any file in a given tutorial folder
      resources = Dir.glob("#{folder}/*").map{ |a| a.split('/')[-1] }

      # We will compare this against the 'interesting' hash we built earlier,
      # let's find everything from interesting that is in this specific topic
      # AND tutorial (interesting only contained things in this topic).
      # We add the trailing slash because tutorial directories sharing a
      # common prefix would cause issues.
      known_pages = interesting.select{|a| a.include?("#{folder}/")}

      # We need to extract metadata from some of the pages to determine the
      # proper 'title' attribute for a tutorial. We can only pull this if we
      # have the page object in jekyll to work with. So we'll look for the
      # specific keys in `known_pages` (keyed on filesystem paths) and select
      # for the things we're interested in.
      tutorial_page_keys = known_pages.keys.select{|a| a.include?('tutorial.html')}
      slides_page_keys   = known_pages.keys.select{|a| a.include?('slides.html')}

      # We'll handle slides first and have hands-on override.
      page = false
      slide_has_video = false
      slide_translations = []
      if slides_page_keys.length == 1 then
        page = interesting[slides_page_keys[0]]
        slide_has_video = page.data.fetch('video', false)
        slide_translations = page.data.fetch('translations', [])
      end

      tutorial_translations = []
      if tutorial_page_keys.length == 1 then
        page = interesting[tutorial_page_keys[0]]
        tutorial_translations = page.data.fetch('translations', [])
      end

      # If no tutorial OR slides are found, then we have an issue
      if page == false then
        puts "Error? No tutorial OR slides found in #{folder}. We saw #{known_pages.keys}"
        next
      end

      # Otherwise clone the metadata from it which works well enough.
      page_obj = page.data.dup

      # Sometimes `hands_on` is set to something like `external`, in which
      # case it is important to not override it. So we only do that if the
      # key isn't already set. Then we choose to set it to a test for the
      # tutorial being present. We probably don't need to test both, but it
      # is hard to follow which keys are which and safer to test for both in
      # case someone edits the code later. If either of these exist, we can
      # automatically set `hands_on: true`
      if not page_obj.has_key?("hands_on") then
        page_obj['hands_on'] = resources.include?('tutorial.md') or resources.include?('tutorial.html')
      end

      # Same for slides, if there's a resource by that name, we can
      # automatically set `slides: true`
      if not page_obj.has_key?("slides") then
        page_obj['slides'] = resources.include?('slides.html')
      end

      if resources.include?("quiz") then
        ymls = Dir.glob("#{folder}/quiz/*.yml") + Dir.glob("#{folder}/quiz/*.yaml")
        quizzes = ymls.map{ |a| a.split('/')[-1] }
        page_obj['quiz'] = quizzes.map{|q|
          quiz_data = YAML.load_file("#{folder}/quiz/#{q}")
          {
            "id" => q,
            "path" => "#{folder}/quiz/#{q}",
            "title" => quiz_data['title'],
            "contributors" => quiz_data['contributors'],
          }
        }
      end

      # Similar as above.
      if resources.include?('workflows')
        workflow_files = Dir.glob("#{folder}/workflows/*.ga").map{ |a| a.split('/')[-1] }
        page_obj['workflows'] = workflow_files.map{|wf|
          x = {
            "workflow" => wf,
            "tests" => Dir.glob("#{folder}/workflows/" + wf.gsub(/.ga/, '-test*')).length > 0,
          }
          x
        }
      end

      # Tool List
      page_obj['tools'] = []
      if page_obj['hands_on']
        page_obj['tools'] += page.content.scan(/{% tool \[[^\]]*\]\(([^)]*)\)\s*%}/)
      end

      if page_obj['workflows']
        page_obj['workflows'].each{|wf|
          wf_path = "#{folder}/workflows/#{wf['workflow']}"

          wf_data = JSON.parse(File.open(wf_path).read)
          page_obj['tools'] += wf_data['steps'].map{|k, v| v['tool_id']}.select{|x| ! x.nil?}
        }
      end
      page_obj['tools'] = page_obj['tools'].flatten.sort.uniq


      page_obj['tours'] = resources.include?('tours')
      page_obj['video'] = slide_has_video
      page_obj['translations'] = Hash.new
      page_obj['translations']["tutorial"] = tutorial_translations
      page_obj['translations']["slides"] = slide_translations
      page_obj['translations']['video'] = slide_has_video # Just demand it?
      # I feel less certain about this override, but it works well enough in
      # practice, and I did not find any examples of `type: <anything other
      # than tutorial>` in topics/*/tutorials/*/tutorial.md but that doesn't
      # make it future proof.
      page_obj['type'] = 'tutorial'

      if page_obj.has_key?("enable") and !page_obj['enable'] then
        if ! page_obj.has_key? 'tags'
          page_obj['tags'] = Array.new
        end
        page_obj['tags'].push('work-in-progress')
      end

      # Push onto our stack.
      resource_pages.push(page_obj)
    end

    # The complete resources we'll return is the introduction slides first
    # (regardless of alphabetisation), and then the rest of the pages.
    resource_pages = resource_intro + resource_pages.sort_by{ |k| k.fetch('title', '').downcase}

    if resource_pages.length == 0 then
      puts "Error? Could not find any relevant pages for #{topic_name}"
    end

    # Apparently return is optional?
    resource_pages
  end
end


module Jekyll
  module ImplTopicFilter

    def most_recent_contributors(contributors, count)
      # Remove non-hof
      hof = contributors.select{ |k, v| v.fetch("halloffame", "yes") != "no" }
      # Get keys + sort by joined date
      hof_k = hof.keys.sort{ |x, y|
        hof[y].fetch('joined', '2016-01') <=> hof[x].fetch('joined', '2016-01')
      }

      # Transform back into hash
      Hash[hof_k.slice(0, count).collect{|k| [k, hof[k]]}]
    end

    def filter_recent_modified(tutorials, count)
      latest = tutorials.sort{ |x, y|
        x.data['last_modified_at'].format = '%s' # Originally %d-%b-%y
        y.data['last_modified_at'].format = '%s' # Originally %d-%b-%y

        y.data['last_modified_at'].to_s <=> x.data['last_modified_at'].to_s
      }
      latest.slice(0, count)
    end

    def topic_count(resources)
      # Count lines in the table except introduction slides
      resources.select{ |a| a['type'] != 'introduction' }.length
    end

    def fetch_tutorial_material(site, topic_name, page_name)
      TopicFilter.fetch_tutorial_material(site, topic_name, page_name)
    end

    def list_topics(site, category)
      q = TopicFilter.list_topics(site).map{|k|
        [k, site.data[k]]
      }

      # Alllow filtering by a category, or return "all" otherwise.
      if category != "all"
        q = q.select{|k, v| v['type'] == category }
      end

      # Sort alphabetically by titles
      q = q.sort{|a, b| a[1]['title'] <=> b[1]['title'] }

      # But move introduction to the start
      q = q.select{|k, v| k == "introduction"} + q.select{|k, v| k != "introduction"}

      q
    end

    def topic_filter(site, topic_name)
      TopicFilter.topic_filter(site, topic_name)
    end

    ELIXIR_NODES = {
      "au" => "Australia",
      "be" => "Belgium",
      "ch" => "Switzerland",
      "cz" => "Czechia",
      "de" => "Germany",
      "dk" => "Denmark",
      "ee" => "Estonia",
      "es" => "Spain",
      "fi" => "Finland",
      "fr" => "France",
      "gr" => "Greece",
      "hu" => "Hungary",
      "ie" => "Ireland",
      "il" => "Israel",
      "it" => "Italy",
      "lu" => "Luxembourg",
      "nl" => "the Netherlands",
      "no" => "Norway",
      "pt" => "Portugal",
      "se" => "Sweden",
      "si" => "Slovenia",
      "uk" => "United Kingdom",
    }

    def elixirnode2name(name)
      ELIXIR_NODES[name]
    end

<<<<<<< HEAD
    def first_image(text, page_url)
      results = text.scan(/<img[^>]*>/)
      results.select!{|x| ! x.match(/avatars.githubusercontent.com/)}
      if results.length > 0
        url = results[0].scan(/src="([^"]*)"/)[0][0]
        if url.downcase.end_with?(".gif")
          nil
        end

        # Replace baseurls.
        url = url.gsub(/{{\s*site.baseurl\s*}}/, '/training-material/')
        # Re-implement link lookup, lazily.
        url = url.gsub(/{% link (.*) %}/, '/training-material/\1')

        if url.match(/\.\./) or not (url.start_with?("/training-material") or url.start_with?("http"))then
          # Replace ../../
            # Remove the trailing filename.
          parts = page_url.split('/')[0..-2] + url.split('/')
            # Resolve `..`
          url = '/training-material' + File.expand_path(parts.join('/'))
        end

        if not url.start_with?("http") then
          url = "https://training.galaxyproject.org" + url
        end

        url
      end
=======
    def slugify_unsafe(text)
      # Gets rid of *most* things without making it completely unusable?
      text.gsub(/["'\\\/-;:,.!@#$%^&*()-]/, '').gsub(/\s/, '-')
>>>>>>> 26d56ba6
    end

    def humanize_types(type)
      data = {
        "seq" => "List of Items",
        "str" => "Free Text",
        "map" => "A dictionary/map",
        "float" => "Decimal Number",
        "int" => "Integer Number",
        "bool" => "Boolean"
      }
      data[type]
    end

    def replace_newline_doublespace(text)
      text.gsub(/\n/, "\n  ")
    end

    def remove_newlines(text)
      text.gsub(/\n/, " ")
    end

  end
end

Liquid::Template.register_filter(Jekyll::ImplTopicFilter)<|MERGE_RESOLUTION|>--- conflicted
+++ resolved
@@ -327,7 +327,6 @@
       ELIXIR_NODES[name]
     end
 
-<<<<<<< HEAD
     def first_image(text, page_url)
       results = text.scan(/<img[^>]*>/)
       results.select!{|x| ! x.match(/avatars.githubusercontent.com/)}
@@ -356,11 +355,11 @@
 
         url
       end
-=======
+    end 
+    
     def slugify_unsafe(text)
       # Gets rid of *most* things without making it completely unusable?
       text.gsub(/["'\\\/-;:,.!@#$%^&*()-]/, '').gsub(/\s/, '-')
->>>>>>> 26d56ba6
     end
 
     def humanize_types(type)
