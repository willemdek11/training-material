--- conflicted
+++ resolved
@@ -70,28 +70,10 @@
             if lang != "en" and lang != "es"
               lang = "en"
             end
-<<<<<<< HEAD
-
             if box_type != 'none' and !box_type.nil?
               box_id, box_title = Gtn::Boxify.generate_title(box_type, metadata['title'], lang, context.registers[:page]['path'])
               box_start = '> ' + box_title
               box_end = "\n{: ." + box_type + "}"
-=======
-            if box_type == 'comment'
-                icon_text = icons['comment']
-                box_start = '> ### '+get_icon(icon_text)+' ' + metadata['title']
-                box_end   = "\n{: .comment}"
-            end
-            if box_type == 'details'
-                icon_text = icons['details']
-                box_start = '> ### '+get_icon(icon_text)+' ' + metadata['title']
-                box_end   = "\n{: .details}"
-            end
-            if box_type == 'question'
-                icon_text = icons['question']
-                box_start = '> ### '+get_icon(icon_text)+' ' + metadata['title']
-                box_end   = "\n{: .question}"
->>>>>>> 2d32bcd5
             end
           end
           y = x.gsub(/\A---(.|\n)*?---/, '')
