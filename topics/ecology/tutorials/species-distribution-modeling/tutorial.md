--- conflicted
+++ resolved
@@ -9,11 +9,7 @@
 
 Species Distribution Modeling (SDM) can help understand the distribution of a species depending on its environment. It can also attempt to quantify the impact of climate change on the species habitat, direct conservation efforts and predict invasive species distributions. This is done by associating data of species occurences (observations) with a set of environmental data (such as temperature and precipitation).
 
-<<<<<<< HEAD
 The goal of this tutorial is to model a theorical ecological niche and predict species distribution in a future climate scneario by using SDM with the Wallace interactive environment on Galaxy. We'll use the data occurrences of US *Chrysemys Picta* ([Painted turtle](https://fr.wikipedia.org/wiki/Tortue_peinte)) from the North America region.
-=======
-The goal of this study is to model a theorical ecological niche and predict future repartition using Species Distribution Modeling through the use of Wallace interactive environment on Galaxy. We'll use the data occurrences of US *Chrysemys picta* ([Painted turtle](https://fr.wikipedia.org/wiki/Tortue_peinte)) from the North America region.   
->>>>>>> 7934ebbb
 
 # Step 1: Loading a dataset
 
@@ -150,13 +146,9 @@
 ![Checkerboard 2](https://raw.githubusercontent.com/emichn/training-material/patch-1/topics/ecology/tutorials/species-distribution-modeling/Images/Checkerboard.png "doi:10.0.4.87/2041-210X.12261")
 
 > For both of these technics the number of occurrences into each bin may vary.
-<<<<<<< HEAD
 
 flag : `Use spatial partition` on these data choose `Checkerboard 2 (k=4)` and an aggregation factor of `6`
-=======
- 
- `Use spatial partition` on these data choose `Checkerboard 2 (k=4)` and an aggregation factor of `6`
->>>>>>> 7934ebbb
+
 
 ## Build and Evaluate Niche Model
 
