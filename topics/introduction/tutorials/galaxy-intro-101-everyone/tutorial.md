---
layout: tutorial_hands_on

title: "Galaxy 101 for everyone"
zenodo_link: https://zenodo.org/record/1319069/files/iris.csv
level: Introductory
questions:
  - "What are the differences between the Iris species?"
objectives:
  - "Familiarize yourself with the basics of Galaxy"
  - "Learn how to obtain data from external sources"
  - "Learn how to tag datasets"
  - "Learn how to run tools"
  - "Learn how histories work"
  - "Learn how to create a workflow"
  - "Learn how to share your work"
time_estimation: "1H30M"
key_points:
  - "Galaxy provides an easy-to-use graphical user interface for often complex command-line tools"
  - "Galaxy keeps a full record of your analysis in a history"
  - "Workflows enable you to repeat your analysis on different data"
  - "Galaxy can connect to external sources for data import and visualization purposes"
  - "Galaxy provides ways to share your results and methods with others"
contributors:
  - chrisbarnettster
  - michelemaroni89
  - annefou
  - nagoue
  - olanag1
  - tnabtaf
---


# Introduction
{:.no_toc}

<!-- This is a comment. -->

This practical aims to familiarize you with the Galaxy user interface. 
It will teach you how to perform basic tasks such as importing data, running tools, working with histories, creating workflows, and sharing your work.
Not everyone has the same background and that's ok! 

**Please follow our
[tutorial to learn how to fill the Markdown]({{ site.baseurl }}/topics/contributing/tutorials/create-new-tutorial-content/tutorial.html)**

> ### Agenda
>
> In this tutorial, we will cover:
>
> 1. TOC
> {:toc}
>
{: .agenda}

> ### {% icon comment %} Background
> The Iris flower data set or Fisher’s Iris data set is a multivariate data set introduced by the British statistician and biologist Ronald Fisher in his 1936 paper ({% cite Fisher1936 %}). 
> Each row of the table represents an iris flower, including its species and dimensions of its botanical parts, sepal and petal, in centimeters.
> For more history of this dataset read here [Wikipedia](https://en.wikipedia.org/wiki/Iris_flower_data_set).
{: .comment}

## What does Galaxy look like?

> ### {% icon hands_on %} Hands-on: Log in or register
> Browse to your [Galaxy instance](https://galaxyproject.org/use/) and log in or register.
> 1. Open your favorite browser (Chrome, Safari or Firefox as your browser, not Internet Explorer!)
> 2. Browse to your Galaxy instance
> 3. Log in or register
>
>   > ### {% icon comment %} Different Galaxy servers
>   > The particular Galaxy server that you are using may look slightly different than the one shown in this training. Don't worry!
>   {: .comment}
>
{: .hands_on}


The Galaxy interface consists of three main parts:

1. The available tools are listed on the left
2. Your analysis history is recorded on the right
3. The central panel will let you run analyses and view outputs

![Galaxy ecosystem]({{ site.baseurl }}{% link shared/images/galaxy_interface.png %})


# Create a history

Galaxy allows you to create histories. Overall a history represents an experimental lab book, or a recipe very much like a cooking recipe with a list of ingredients (datasets) and a set of instructions 
(pipeline of operations) that describes how to prepare or make something (such as a plot, or even a new dataset).
The order of operations is important as very often the next operation takes as input the result of the previous operations. For instance, when baking
a cake, you would first sift flour and then mix it with eggs as it would be impossible to sift flour afterwards.
That is what we call a pipeline.

Then the finalized pipeline can be serialized as a workflow.A workflow is the concatenation of one or multiple histories as a series of building blocks 
for replicating an experimental result or a recipe. If we use cooking as an analogy, a workflow could represent an entire menu with all the recipes for each meal.
In other words, using a workflow makes it possible to apply the same procedure to a different dataset, just by changing the input. 

> ### {% icon hands_on %} Hands-on: Create history
>
> Make sure you start from an empty analysis history.
>
>    {% include snippets/create_new_history.md %}
>![Rename the history]({{ site.baseurl }}{% link shared/images/rename_history.png %})

> **Rename your history** to be meaningful and easy to find. For instance, you can choose **Galaxy 101 for everyone** as the name of your new history. 
>    {% include snippets/rename_history.md %}
{: .hands_on}

## Upload Iris dataset

> ### {% icon hands_on %} Hands-on: Data upload
>
> 1. Import `iris.csv` from [Zenodo](https://zenodo.org/record/1319069/files/iris.csv) or from the data library (ask your instructor)
>
>    ```
>    https://zenodo.org/record/1319069/files/iris.csv
>    ```
>
>    {% include snippets/import_via_link.md %}
>    {% include snippets/import_from_data_library.md %}
>
>    As default, Galaxy takes the link as name, so rename them.
>
> 2. Rename the dataset to `iris`
>
>    {% include snippets/rename_dataset.md %}
>
> 3. Check the datatype. The datatype of the iris dataset is `csv`. Change datatype
> if it is different then `csv`.
>
>    {% include snippets/change_datatype.md datatype="datatypes" %}
>
> 4. Add the tag `iris` to the dataset
>
>    {% include snippets/add_tag.md %}
>
{: .hands_on}

# Pre-processing

A pre-processing step can be required to proceed analysis. In this case, format convertion and header removal have to be processed.


## Convert dataset **csv_to_tabular**

> ### {% icon hands_on %} Hands-on: Task description
>
> 1. **csv_to_tabular** {% icon tool %}
>
>
>    > ### {% icon comment %} Comment
>    >
>    > * Click on the {% icon galaxy-pencil %} **pencil icon** for the dataset to edit its attributes
>    > * In the central panel, click on the {% icon galaxy-gear %} **Convert** tab on the top
>    > * Select `Convert CSV to tabular`
>    > * Click the **Convert datatype** button
>    {: .comment}
>
> 2. Rename the dataset to `iris tabular`
>
>    {% include snippets/rename_dataset.md %}
> 3. Add the tag `preprocessing` to the dataset
>
>    {% include snippets/add_tag.md %}
> 4. Inspect the generated file by clicking on the {% icon galaxy-eye %} (eye) icon (**View data**)
{: .hands_on}


## Remove header

> ### {% icon hands_on %} Hands-on: Task description
>
> 1. **Remove beginning** {% icon tool %} with the following parameters:
>
>    - *Remove first*: `1` to remove the first line only.
>    - *from*: {% icon param-file %}: select **iris tabular**
>    - **Execute**
>
>    > ### {% icon comment %} Comment
>    >
>    > Use the **tools search box** to find **Removing beginning** {% icon tool %}. 
>    {: .comment}
>
> 2. Rename the dataset to `iris clean`
>
>    {% include snippets/rename_dataset.md %}
> 3. Add the tag `clean` to the dataset
>
>    {% include snippets/add_tag.md %}
> 4. Inspect the generated file by clicking on the {% icon galaxy-eye %} (eye) icon (**View data**)
{: .hands_on}



# Data Analysis: What does the dataset contain?

Now we are going to inspect the dataset using simple tools in order to get used to galaxy interface and answer basic questions.

## How many different species are in the dataset?

> ### {% icon hands_on %} Hands-on: Task description
>
> 1.   **Cut** {% icon tool %} with the following parameters:
>    - *"Cut columns"* should be changed to `c5`
>    - *"Delimited by"* should be kept to `Tab`
>    - *"From"* select your last output file
>
> 2.    Click **Execute**
>
> 3. Wait for the job to finish
>
> 4. View the resulting file (with the {% icon galaxy-eye %} (eye) icon). Use the output file as input of the second tool.
>
> 5.   **Unique** {% icon tool %} with the following parameters:
>    - *"File to scan for unique values"* select your last output file
>
> 6. Click **Execute**
>
> 7. Wait for the job to finish
>
> 8. View the resulting file (with the {% icon galaxy-eye %} (eye) icon).
>
> 9. Examine the ouput file
>
{: .hands_on}

<<<<<<< HEAD
# Analysis: How to differentiate the different Iris species?

Our objective is to find what differentiate the different Iris species. We know that we have **3** species of iris flowers, with
**50** samples for each:
- setosa,
- versicolor,
- virginica.

These species look very much alike as shown on the figure below.

![3 species of Iris flowers](../../images/iris_flowers.png "3 species of Iris flowers")

And our objective is to find out whether the features we have been given for each species can help us to highlight the differences between the 3 species.

In our dataset, we have the following features measured for each sample:
- Petal length
- Petal width
- Sepal length
- Sepal width
=======
> ### {% icon question %} Question
> How many different species are in the dataset?
>
> > ### {% icon solution %} Solution
> >
> > 1 
> > ---- 
> > setosa
> >
> > versicolor
> >
> > virginica
> {: .solution}
{: .question}


> ### {% icon hands_on %} Hands-on: Task description
>
Another way round to answer this question with only one tool:
>
> 1.   **Group** {% icon tool %} with the following parameters:
>    - *"Select data"* select your output file from `Remove beginning`
>    - *"Group by column"* should be changed to `Column: 5`
>
> 2. Click **Execute**
>
> 3. Wait for the job to finish
>
> 4. View the resulting file (with the {% icon galaxy-eye %} (eye) icon).
>
{: .hands_on}


> ### {% icon question %} Question
> How many different species are in the dataset?
>
> > ### {% icon solution %} Solution
> > 
> >
> > 1 
> > ---- 
> > setosa
> >
> > versicolor
> >
> > virginica
> {: .solution}
{: .question}

## How many samples by species?

> ### {% icon hands_on %} Hands-on: Task description
>
> 1.   **Group** {% icon tool %} with the following parameters:
>    - *"Select data"* select your output file from `Remove beginning`
>    - *"Group by column"* should be changed to `Column: 5`
>    - *"Insert operation"* click on the icon.
>    - *"Type"* select `Count`
>    - *"On column"* select `Column: 1`
> 2. Click **Execute**
> 3. Wait for the job to finish
> 4. View the resulting file (with the {% icon galaxy-eye %} (eye) icon).
>
{: .hands_on}

> ### {% icon question %} Question
> How many samples by species are in the dataset?
>
> > ### {% icon solution %} Solution
> > 
> >
> > 1 | 2
> > ---- | ----------
> > setosa | 50
> > versicolor | 50
> > virginica | 50
> {: .solution}
{: .question}
>>>>>>> 91590a35

> ### {% icon comment %} petal and sepal
> The image below shows you what is a sepal and petal.
> ![Sepal and petal](../../images/iris_sepal_petal.png "Sepal and petal" of Iris flowers")
{: .comment}

## Summary and descriptive statistics with **Datamash**

> ### {% icon hands_on %} Hands-on: Get the mean and sample standard deviation of Iris flower features
>
> 1. **Datamash** {% icon tool %} with the following parameters:
>    - *Input tabular dataset*: {% icon param-file %}: select **iris tabular**
>    - *"Group by fields"*: `5`
>    - *"Input file has a header line"*: `No`
>    - *"Print header line"*: `No`
>    - *"Sort input"*: `Yes`
>    - "Print all fields from input file": `No`
>    - *"Ignore case when grouping"*: `Yes`
>    - In *"Operation to perform on each group"*:
>        - {% icon param-repeat %} *"Insert Operation to perform on each group"*
>            - *"Type"*: `Mean`
>            - *"On column"*: `c1`
>        - {% icon param-repeat %} *"Insert Operation to perform on each group"*
>            - *"Type"*: `Sample Standard deviation`
>            - *"On column"*: `c1`
>        - {% icon param-repeat %} *"Insert Operation to perform on each group"*
>            - *"Type"*: `Mean`
>            - *"On column"*: `c2`
>        - {% icon param-repeat %} *"Insert Operation to perform on each group"*
>            - *"Type"*: `Sample Standard deviation`
>            - *"On column"*: `c2`
>        - {% icon param-repeat %} *"Insert Operation to perform on each group"*
>            - *"Type"*: `Mean`
>            - *"On column"*: `c3`
>        - {% icon param-repeat %} *"Insert Operation to perform on each group"*
>            - *"Type"*: `Sample Standard deviation`
>            - *"On column"*: `c3`
>        - {% icon param-repeat %} *"Insert Operation to perform on each group"*
>            - *"Type"*: `Mean`
>            - *"On column"*: `c4`
>        - {% icon param-repeat %} *"Insert Operation to perform on each group"*
>            - *"Type"*: `Sample Standard deviation`
>            - *"On column"*: `c4`
>
> 2. Rename the dataset to `iris summary and statistics`
>
>    {% include snippets/rename_dataset.md %}
>
> 3. Add the tag `analysis` to the dataset
>
>    {% include snippets/add_tag.md %}
> 4. Inspect the generated file by clicking on the {% icon galaxy-eye %} (eye) icon (**View data**)
>
>
{: .hands_on}

> ### {% icon question %} Questions
>
> 1. Does it help to highlight Iris flower charactertistics?
>
> > ### {% icon solution %} Solution
> >
> > 1. Answer for question1
> >
> {: .solution}
>
{: .question}

## Sub-step with **Datamash**

> ### {% icon hands_on %} Hands-on: Task description
>
> 1. **Datamash** {% icon tool %} with the following parameters:
>    - *"Group by fields"*: `5`
>    - *"Input file has a header line"*: `Yes`
>    - *"Print header line"*: `Yes`
>    - *"Sort input"*: `Yes`
>    - *"Ignore case when grouping"*: `Yes`
>    - In *"Operation to perform on each group"*:
>        - {% icon param-repeat %} *"Insert Operation to perform on each group"*
>            - *"Type"*: `Mean`
>            - *"On column"*: `c1`
>        - {% icon param-repeat %} *"Insert Operation to perform on each group"*
>            - *"Type"*: `Mean`
>            - *"On column"*: `c2`
>        - {% icon param-repeat %} *"Insert Operation to perform on each group"*
>            - *"Type"*: `Mean`
>            - *"On column"*: `c3`
>        - {% icon param-repeat %} *"Insert Operation to perform on each group"*
>            - *"Type"*: `Mean`
>            - *"On column"*: `c4`
>
>    ***TODO***: *Check parameter descriptions*
>
>    ***TODO***: *Consider adding a comment or tip box*
>
>    > ### {% icon comment %} Comment
>    >
>    > A comment about the tool or something else. This box can also be in the main text
>    {: .comment}
>
{: .hands_on}

***TODO***: *Consider adding a question to test the learners understanding of the previous exercise*

> ### {% icon question %} Questions
>
> 1. Question1?
> 2. Question2?
>
> > ### {% icon solution %} Solution
> >
> > 1. Answer for question1
> > 2. Answer for question2
> >
> {: .solution}
>
{: .question}

## Sub-step with **Grouping1**

> ### {% icon hands_on %} Hands-on: Task description
>
> 1. **Grouping1** {% icon tool %} with the following parameters:
>    - *"Group by column"*: `c5`
>    - *"Ignore case while grouping?"*: `Yes`
>    - *"Ignore lines beginning with these characters"*: ``
>    - In *"Operation"*:
>        - {% icon param-repeat %} *"Insert Operation"*
>            - *"Type"*: ``
>            - *"On column"*: `c[`
>            - *"Round result to nearest integer?"*: ``
>            - *"Replace non numeric data"*: `[`
>        - {% icon param-repeat %} *"Insert Operation"*
>            - *"Type"*: ``
>            - *"On column"*: `c]`
>            - *"Round result to nearest integer?"*: ``
>            - *"Replace non numeric data"*: `]`
>
>    ***TODO***: *Check parameter descriptions*
>
>    ***TODO***: *Consider adding a comment or tip box*
>
>    > ### {% icon comment %} Comment
>    >
>    > A comment about the tool or something else. This box can also be in the main text
>    {: .comment}
>
{: .hands_on}

***TODO***: *Consider adding a question to test the learners understanding of the previous exercise*

> ### {% icon question %} Questions
>
> 1. Question1?
> 2. Question2?
>
> > ### {% icon solution %} Solution
> >
> > 1. Answer for question1
> > 2. Answer for question2
> >
> {: .solution}
>
{: .question}

## Sub-step with **Grouping1**

> ### {% icon hands_on %} Hands-on: Task description
>
> 1. **Grouping1** {% icon tool %} with the following parameters:
>    - *"Group by column"*: `c5`
>    - *"Ignore case while grouping?"*: `Yes`
>    - *"Ignore lines beginning with these characters"*: ``
>    - In *"Operation"*:
>        - {% icon param-repeat %} *"Insert Operation"*
>            - *"Type"*: `Count`
>            - *"On column"*: `c5`
>
>    ***TODO***: *Check parameter descriptions*
>
>    ***TODO***: *Consider adding a comment or tip box*
>
>    > ### {% icon comment %} Comment
>    >
>    > A comment about the tool or something else. This box can also be in the main text
>    {: .comment}
>
{: .hands_on}

***TODO***: *Consider adding a question to test the learners understanding of the previous exercise*

> ### {% icon question %} Questions
>
> 1. Question1?
> 2. Question2?
>
> > ### {% icon solution %} Solution
> >
> > 1. Answer for question1
> > 2. Answer for question2
> >
> {: .solution}
>
{: .question}

## Visualize Iris dataset with **Scatterplot w ggplot2**

Let's visualize the Iris dataset to see how the features depend on each other, and 
check whether we can spot any immediate patterns.

> ### {% icon hands_on %} Hands-on: Task description
>
> 1. **Scatterplot w ggplot2** {% icon tool %} with the following parameters:
>    - *"Column to plot on x-axis"*: `1`
>    - *"Column to plot on y-axis"*: `2`
>    - *"Plot title"*: `Sepal length as a function of sepal width`
>    - *"Label for x axis"*: `Sepal length`
>    - *"Label for y axis"*: `sepal width`
>    - In *"Advanced Options"*:
>        - *"Data point options"*: `User defined point options`
>            - *"relative size of points"*: `2.0`
>        - *"Plotting multiple groups"*: `Plot multiple groups of data on one plot`
>            - *"column differentiating the different groups"*: `5`
>            - *"Color schemes to differentiate your groups"*: `Set 2 - predefined color pallete (discrete, max=8 colors)`
>        - *"Axis title options"*: `Default`
>        - *"Axis text options"*: `Default`
>        - *"Plot title options"*: `Default`
>        - *"Axis scaling"*: `Automatic axis scaling`
>
>    ***TODO***: *Check parameter descriptions*
>
>    ***TODO***: *Consider adding a comment or tip box*
>
>    > ### {% icon comment %} Comment
>    >
>    > A comment about the tool or something else. This box can also be in the main text
>    {: .comment}
>
{: .hands_on}

***TODO***: *Consider adding a question to test the learners understanding of the previous exercise*

> ### {% icon question %} Questions
>
> 1. Question1?
> 2. Question2?
>
> > ### {% icon solution %} Solution
> >
> > 1. Answer for question1
> > 2. Answer for question2
> >
> {: .solution}
>
{: .question}

## Sub-step with **Transpose**

> ### {% icon hands_on %} Hands-on: Task description
>
> 1. **Transpose** {% icon tool %} with the following parameters:
>
>    ***TODO***: *Check parameter descriptions*
>
>    ***TODO***: *Consider adding a comment or tip box*
>
>    > ### {% icon comment %} Comment
>    >
>    > A comment about the tool or something else. This box can also be in the main text
>    {: .comment}
>
{: .hands_on}

***TODO***: *Consider adding a question to test the learners understanding of the previous exercise*

> ### {% icon question %} Questions
>
> 1. Question1?
> 2. Question2?
>
> > ### {% icon solution %} Solution
> >
> > 1. Answer for question1
> > 2. Answer for question2
> >
> {: .solution}
>
{: .question}


# Share your work

One of the most important features of Galaxy comes at the end of an analysis. When you have published striking findings, it is important that other researchers are able to reproduce your in-silico experiment. Galaxy enables users to easily share their workflows and histories with others.

To share a history, click on the {% icon galaxy-gear %} icon in the history panel and select `Share or Publish`. On this page you can do 3 things:

1. **Make History Accessible via Link**. This generates a link that you can give out to others. Anybody with this link will be able to view your history.
2. **Make History Accessible and Publish**. This will not only create a link, but will also publish your history. This means your history will be listed under `Shared Data → Histories` in the top menu.
3. **Share with a user**. This will share the history only with specific users on the Galaxy instance.

> ### {% icon comment %} Permissions
> Different servers have different default permission settings. Some servers create all of your datasets completely private to you, while others make them accessible if you know the secret ID.
>
> Be sure to select **Also make all objects within the History accessible** whenever you make a history accessible via link, otherwise whomever you send your link to might not be able to see your history.
{: .comment}

> ### {% icon hands_on %} Hands-on: Share history and workflow
>
> 1. Share one of your histories with your neighbour.
> 2. See if you can do the same with your workflow!
> 3. Find the history and/or workflow shared by your neighbour. Histories shared with specific users can be accessed by those users in their {% icon galaxy-gear %} history menu under `Histories shared with me`.
{: .hands_on}

# Conclusion
{:.no_toc}

Sum up the tutorial and the key takeaways here. We encourage adding an overview image of the
pipeline used.<|MERGE_RESOLUTION|>--- conflicted
+++ resolved
@@ -219,31 +219,10 @@
 >
 > 8. View the resulting file (with the {% icon galaxy-eye %} (eye) icon).
 >
-> 9. Examine the ouput file
->
-{: .hands_on}
-
-<<<<<<< HEAD
-# Analysis: How to differentiate the different Iris species?
-
-Our objective is to find what differentiate the different Iris species. We know that we have **3** species of iris flowers, with
-**50** samples for each:
-- setosa,
-- versicolor,
-- virginica.
-
-These species look very much alike as shown on the figure below.
-
-![3 species of Iris flowers](../../images/iris_flowers.png "3 species of Iris flowers")
-
-And our objective is to find out whether the features we have been given for each species can help us to highlight the differences between the 3 species.
-
-In our dataset, we have the following features measured for each sample:
-- Petal length
-- Petal width
-- Sepal length
-- Sepal width
-=======
+> 9. Examine the output file
+>
+{: .hands_on}
+
 > ### {% icon question %} Question
 > How many different species are in the dataset?
 >
@@ -322,7 +301,26 @@
 > > virginica | 50
 > {: .solution}
 {: .question}
->>>>>>> 91590a35
+
+# Analysis: How to differentiate the different Iris species?
+
+Our objective is to find what differentiate the different Iris species. We know that we have **3** species of iris flowers, with
+**50** samples for each:
+- setosa,
+- versicolor,
+- virginica.
+
+These species look very much alike as shown on the figure below.
+
+![3 species of Iris flowers](../../images/iris_flowers.png "3 species of Iris flowers")
+
+And our objective is to find out whether the features we have been given for each species can help us to highlight the differences between the 3 species.
+
+In our dataset, we have the following features measured for each sample:
+- Petal length
+- Petal width
+- Sepal length
+- Sepal width
 
 > ### {% icon comment %} petal and sepal
 > The image below shows you what is a sepal and petal.
@@ -381,62 +379,11 @@
 
 > ### {% icon question %} Questions
 >
-> 1. Does it help to highlight Iris flower charactertistics?
+> 1. Does it help to highlight Iris flower characteristics?
 >
 > > ### {% icon solution %} Solution
 > >
 > > 1. Answer for question1
-> >
-> {: .solution}
->
-{: .question}
-
-## Sub-step with **Datamash**
-
-> ### {% icon hands_on %} Hands-on: Task description
->
-> 1. **Datamash** {% icon tool %} with the following parameters:
->    - *"Group by fields"*: `5`
->    - *"Input file has a header line"*: `Yes`
->    - *"Print header line"*: `Yes`
->    - *"Sort input"*: `Yes`
->    - *"Ignore case when grouping"*: `Yes`
->    - In *"Operation to perform on each group"*:
->        - {% icon param-repeat %} *"Insert Operation to perform on each group"*
->            - *"Type"*: `Mean`
->            - *"On column"*: `c1`
->        - {% icon param-repeat %} *"Insert Operation to perform on each group"*
->            - *"Type"*: `Mean`
->            - *"On column"*: `c2`
->        - {% icon param-repeat %} *"Insert Operation to perform on each group"*
->            - *"Type"*: `Mean`
->            - *"On column"*: `c3`
->        - {% icon param-repeat %} *"Insert Operation to perform on each group"*
->            - *"Type"*: `Mean`
->            - *"On column"*: `c4`
->
->    ***TODO***: *Check parameter descriptions*
->
->    ***TODO***: *Consider adding a comment or tip box*
->
->    > ### {% icon comment %} Comment
->    >
->    > A comment about the tool or something else. This box can also be in the main text
->    {: .comment}
->
-{: .hands_on}
-
-***TODO***: *Consider adding a question to test the learners understanding of the previous exercise*
-
-> ### {% icon question %} Questions
->
-> 1. Question1?
-> 2. Question2?
->
-> > ### {% icon solution %} Solution
-> >
-> > 1. Answer for question1
-> > 2. Answer for question2
 > >
 > {: .solution}
 >
