--- conflicted
+++ resolved
@@ -1,12 +1,7 @@
 ---
 layout: tutorial_slides
 logo: GTN
-<<<<<<< HEAD
-
 video: true
-=======
-video: false
->>>>>>> 9a16fdb0
 title: "A Short Introduction to Galaxy"
 zenodo_link: ""
 questions:
