--- conflicted
+++ resolved
@@ -7,333 +7,6 @@
 
 requirements:
 
-<<<<<<< HEAD
-material:
-  -
-    title: "Introduction to Galaxy"
-    type: "introduction"
-    name: "introduction"
-    slides: yes
-    contributors:
-      - bagnacan
-      - bebatut
-      - shiltemann
-      - pajanne
-      - nsoranzo
-  -
-    title: "Galaxy 101"
-    type: "tutorial"
-    name: "galaxy-intro-101"
-    zenodo_link: ""
-    galaxy_tour: no
-    hands_on: yes
-    slides: no
-    workflows: no
-    questions:
-      - "Which coding exon has the highest number of single nucleotide polymorphisms (SNPs) on human chromosome 22?"
-    objectives:
-      - "Familiarize yourself with the basics of Galaxy"
-      - "Learn how to obtain data from external sources"
-      - "Learn how to run tools"
-      - "Learn how histories work"
-      - "Learn how to create a workflow"
-      - "Learn how to share your work"
-    time_estimation: "1-1.5h"
-    key_points:
-      - "Galaxy provides an easy-to-use graphical user interface for often complex command-line tools"
-      - "Galaxy keeps a full record of your analysis in a history"
-      - "Workflows enable you to repeat your analysis on different data"
-      - "Galaxy can connect to external sources for data import and visualization purposes"
-      - "Galaxy provides ways to share your results and methods with others"
-    contributors:
-      - shiltemann
-      - nsoranzo
-      - blankclemens
-      - nekrut
-      - bgruening
-      - pajanne
-  -
-    title: "From peaks to genes"
-    type: "tutorial"
-    name: "galaxy-intro-peaks2genes"
-    zenodo_link: "https://doi.org/10.5281/zenodo.1025585"
-    galaxy_tour: no
-    hands_on: yes
-    slides: no
-    workflows: no
-    questions:
-      - "How to use Galaxy?"
-      - "How to get from peak regions to a list of gene names?"
-    objectives:
-      - "Familiarize yourself with the basics of Galaxy"
-      - "Learn how to obtain data from external sources"
-      - "Learn how to run tools"
-      - "Learn how histories work"
-      - "Learn how to create a workflow"
-      - "Learn how to share your work"
-    time_estimation: "3h"
-    key_points:
-      - "Galaxy provides an easy-to-use graphical user interface for often complex commandline tools"
-      - "Galaxy keeps a full record of your analysis in a history"
-      - "Workflows enable you to repeat your analysis on different data"
-      - "Galaxy can connect to external sources for data import and visualization purposes"
-      - "Galaxy provides ways to share your results and methods with others"
-    contributors:
-      - pajanne
-      - blankclemens
-      - bebatut
-      - bgruening
-      - nsoranzo
-      - dyusuf
-  -
-    title: "Introduction to Genomics and Galaxy"
-    type: "tutorial"
-    name: "galaxy-intro-strands"
-    zenodo_link: ""
-    workflows: no
-    galaxy_tour: no
-    hands_on: yes
-    slides: no
-    questions:
-      - "Do genes on opposite strands ever overlap?  If so, how often?"
-    objectives:
-      - "Learn some of the basic concepts of genomics and bioinformatics"
-      - "Familiarize yourself with the basics of Galaxy"
-    time_estimation: "2.5h"
-    key_points:
-      - "Galaxy provides an easy-to-use graphical user interface for often complex command-line tools"
-      - "Galaxy keeps a full record of your analysis in a history"
-      - "Workflows enable you to repeat your analysis on different data"
-      - "Galaxy can connect to external sources for data import and visualization purposes"
-      - "Galaxy provides ways to share your results and methods with others"
-    contributors:
-      - tnabtaf
-  -
-    title: "Extracting Workflows from Histories"
-    type: "tutorial"
-    name: "galaxy-intro-history-to-workflow"
-    zenodo_link: ""
-    workflows: no
-    galaxy_tour: no
-    hands_on: yes
-    slides: no
-    questions:
-      - "What is a workflow?"
-      - "How can I create a workflow based on my analysis history?"
-    objectives:
-      - "Learn how to extract a workflow from a Galaxy history"
-      - "Learn how to change a workflow using the workflow editor"
-    time_estimation: "30m"
-    key_points:
-      - "Workflows allow you to easily repeat your analyses on different input datasets"
-      - "Workflows can be automatically extracted from your analysis history"
-      - "You can perform your analysis manually once, then automatically extract the recipe for repeating this analysis on other datasets"
-      - "Workflows capture all the tools and parameter settings needed to perform an analysis"
-      - "Workflows can be edited or created from scratch using the workflow editor"
-    contributors:
-      - tnabtaf
-
-  -
-    title: "Multisample Analysis"
-    type: "tutorial"
-    name: "processing-many-samples-at-once"
-    zenodo_link: ""
-    workflows: no
-    galaxy_tour: no
-    hands_on: yes
-    slides: no
-    questions:
-    objectives:
-    time_estimation: "1h/1d"
-    key_points:
-    contributors:
-      - nekrut
-      - pajanne
-  -
-    title: "Options for using Galaxy"
-    type: "tutorial"
-    name: "options-for-using-galaxy"
-    zenodo_link: ""
-    workflows: no
-    galaxy_tour: no
-    hands_on: no
-    slides: yes
-    questions:
-      - "Which Galaxy instance should I use?"
-    objectives:
-    time_estimation:
-    key_points:
-    contributors:
-      - tnabtaf
-      - abretaud
-      - pajanne
-      - nsoranzo
-  -
-    title: "IGV Introduction"
-    type: "tutorial"
-    name: "igv-introduction"
-    zenodo_link: ""
-    workflows: no
-    galaxy_tour: no
-    hands_on: yes
-    slides: no
-    questions:
-    objectives:
-    time_estimation: "1h/1d"
-    key_points:
-    contributors:
-      - nekrut
-      - joachimwolff
-      - pajanne
-  -
-    title: "Visualization"
-    type: "tutorial"
-    name: "galaxy-intro-vis"
-    enable: "false"
-    zenodo_link: ""
-    galaxy_tour: no
-    hands_on: yes
-    slides: no
-    workflows: no
-    questions:
-    objectives:
-    time_estimation:
-    key_points:
-    contributors:
-      - shiltemann
-  -
-    title: "Getting data into Galaxy"
-    type: "tutorial"
-    name: "galaxy-intro-get-data"
-    zenodo_link: ""
-    galaxy_tour: no
-    hands_on: no
-    slides: yes
-    workflows: no
-    questions:
-    objectives:
-    time_estimation:
-    key_points:
-    contributors:
-      - pajanne
-      - tnabtaf
-  -
-    title: "Collections"
-    type: "tutorial"
-    name: "galaxy-intro-collections"
-    enable: "false"
-    zenodo_link: ""
-    workflows: no
-    galaxy_tour: no
-    hands_on: yes
-    slides: no
-    questions:
-    objectives:
-    time_estimation:
-    key_points:
-    contributors:
-      - pajanne
-
-  -
-    title: "Understanding Galaxy history system"
-    type: "tutorial"
-    name: "galaxy-intro-history"
-    zenodo_link: ""
-    workflows: no
-    galaxy_tour: no
-    hands_on: yes
-    slides: no
-    questions:
-      - "How do Galaxy histories work?"
-    objectives:
-      - "Gain understanding on navigating and manipulating histories"
-    time_estimation: "30 min"
-    key_points:
-    contributors:
-      - nekrut
-  -
-    title: "Using dataset collection"
-    type: "tutorial"
-    name: "galaxy-intro-collections"
-    zenodo_link: ""
-    workflows: no
-    galaxy_tour: no
-    hands_on: yes
-    slides: no
-    questions:
-      - "How to manipulate large numbers of datasets at once?"
-    objectives:
-      - "Understand and master dataset collections"
-    time_estimation: "30 min"
-    key_points:
-    contributors:
-      - nekrut
-  -
-    title: "NGS data logistics"
-    type: "tutorial"
-    name: "galaxy-intro-ngs-data-managment"
-    zenodo_link: ""
-    workflows: no
-    galaxy_tour: no
-    hands_on: yes
-    slides: no
-    questions:
-      - "How to manipulate and process NGS data"
-    objectives:
-      - "Learn about Fastq, SAM, and BAM."
-    time_estimation: "30 min"
-    key_points:
-    contributors:
-      - nekrut
-  -
-    title: "Rule Based Uploader"
-    type: "tutorial"
-    name: "galaxy-intro-rules"
-    zenodo_link: ""
-    workflows: no
-    galaxy_tour: no
-    hands_on: yes
-    slides: no
-    questions:
-      - "How to use the rule based uploader to create complex collections"
-    objectives:
-      - "Learn about the Rule Based Uploader"
-    time_estimation: "30 min"
-    key_points:
-    contributors:
-      - jmchilton
-      - erasche
-  -
-    title: "A short introduction to Galaxy"
-    type: "tutorial"
-    name: "galaxy-intro-short"
-    zenodo_link: ""
-    workflows: no
-    galaxy_tour: no
-    hands_on: yes
-    slides: no
-    questions:
-      - "How to get started in Galaxy"
-    objectives:
-      - "Learn how to upload a file"
-      - "Learn how to use a tool"
-      - "Learn how to view results"
-      - "Learn how to view histories"
-    time_estimation: "30 min"
-    key_points:
-      - "The Galaxy interface has tools on the left, viewing pane in the middle, and a history of your data analysis on the right."
-      - "You can create a new history for each analysis. All your histories are saved."
-      - "To get data into Galaxy, you can upload a file by pasting in a web address. There are other ways to get data into Galaxy (not covered in this tutorial): you can upload a file from your computer, and you can import an entire history."
-      - "Choose a tool and change any settings for your analysis."
-      - "Run the tool. The output files will be saved at the top of your history."
-      - "View the output files by clicking on the eye icon."
-      - "View all your histories and move files between them. Switch to a different history."
-      - "Log out of your Galaxy server. When you log back in (to the same server), your histories will all be there."
-    contributors:
-      - annasyme
-=======
->>>>>>> 3566a772
-
 maintainers:
   - jennaj
   - tnabtaf
