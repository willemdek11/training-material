--- conflicted
+++ resolved
@@ -226,11 +226,8 @@
 >    > >
 >    > > 2. According to SnpEff, it's a Synonymous change in Rv0002.
 >    > >
-<<<<<<< HEAD
->    > > 3. 1086 variants are found. To count variants, look at how many non-comment lines are in the snippy VCF output or how many lines (excluding the header) there are in the VCF file. This is quite typical for *M. tuberculosis*
-=======
->    > > 3. 1086 variants are found. To count variants, look at how many non-comment lines are in the snippy VCF output or how many lines (excluding the header) there are in. The number is quite typical for *M. tuberculosis* samples.
->>>>>>> b8e90d2d
+>    > > 3. 1086 variants are found. To count variants, look at how many non-comment lines are in the snippy VCF output or how many lines (excluding the header) there are in the VCF file. This is quite typical for *M. tuberculosis*.
+>    > >
 >    > {: .solution}
 >    {: .question}
 {: .hands_on}
