﻿id: peptide-protein-id
name: Peptide and Protein ID
description: >-
  Identifying the proteins contained in a sample is an important step in any
  proteomic experiment. However, in most settings, proteins are digested to
  peptides before the LC-MS/MS analysis, which will be done in this tour.
title_default: peptide-protein-id
steps:
  - title: Introduction
    content: >-
      Identifying the proteins contained in a sample is an important step in any
      proteomic experiment. However, in most settings, proteins are digested to
      peptides before the LC-MS/MS analysis, which will be done in this tour.
    backdrop: true
  - title: Introduction
    content: >-
      In this so-called “bottom-up” procedure, only peptide masses are measured.
      Therefore, protein identification cannot be performed directly from raw
      data, but is a multi-step process:

<<<<<<< HEAD
      <ol>
=======
      <ul>
>>>>>>> c84da93f
        <li>Raw data preparations</li>
        <li>Peptide-to-Spectrum matching</li>
        <li>Peptide inference</li>
        <li>Protein inference</li>
<<<<<<< HEAD
      </ol>

      A plethora of different software solutions exists for each step. In this
      tutorial, we will show how to use <b>msconvert</b>  and
      <b>PeakPickerHiRes</b> for step 1, <b>Search GUI</b> and
      <b>Peptide Shaker</b> for the steps 2-4.
    backdrop: true
  - title: Input data
    content: >-
      <p> As an example dataset, we will use an LC-MS/MS analysis of HeLa cell
      lysate published in <a
      href="https://www.ncbi.nlm.nih.gov/pubmed/24678044">Vaudel et al., 2014,
      Proteomics</a>. Detailed information about the dataset can be found on <a
      href="https://www.ebi.ac.uk/pride/archive/projects/PXD000674">PRIDE</a>. </p>
      
      <p> For step 2 we will use a validated human Uniprot FASTA database without
=======
      </ul>

      A plethora of different software solutions exists for each step. In this
      tutorial, we will show how to use <b>msconvert</b>  and
      <b>PeakPickerHiRes</b> :wrench: for step 1, <b>Search GUI</b> and
      <b>Peptide Shaker</b> :wrench: for the steps 2-4.
    backdrop: true
  - title: Input data
    content: >-
      As an example dataset, we will use an LC-MS/MS analysis of HeLa cell
      lysate published in <a
      href="https://www.ncbi.nlm.nih.gov/pubmed/24678044">Vaudel et al., 2014,
      Proteomics</a>. Detailed information about the dataset can be found on <a
      href="https://www.ebi.ac.uk/pride/archive/projects/PXD000674">PRIDE</a>.
      For step 2 we will use a validated human Uniprot FASTA database without
>>>>>>> c84da93f
      appended decoys. If you already completed the tutorial on <a
      href="https://galaxyproject.github.io/training-material/topics/proteomics/tutorials/database-handling/tutorial.html">Database
      Handling</a> you can use the constructed database before the
      <b>DecoyDatabase</b>  step. You can find a prepared database, as well as
      the input proteomics data in different file formats on <a
<<<<<<< HEAD
      href="https://zenodo.org/record/796184">Zenodo</a>. </p>
=======
      href="https://zenodo.org/record/546301">Zenodo</a>.
>>>>>>> c84da93f
    backdrop: true
  - title: History options
    element: '#history-options-button'
    content: >-
      We will start the analyses by creating a new history. Click on this button
      and then "Create New"
    placement: left
  - title: Preparing raw data
    content: >-
      Raw data conversion is the first step of any proteomic data analysis. The
      most common converter is MSConvert, the format to convert to is mzML.
      Search GUI takes only mgf format as input, but as we need the mzML format
      for several other tasks, we will convert to mzML first.
    backdrop: true
  - title: Preparing raw data
    content: >-
      This part of the Hands-On section is optional, because it cannot be
      performed on most GalaxyP instances due to licensing reasons. Therefore,
<<<<<<< HEAD
      we provide the <a href="https://zenodo.org/record/796184">input data</a>
      also already converted to <b>.mgf</b> and <b>.mzML</b> file formats. If
      you choose to omit this part of the Hands-On section, please download the preconverted mzML file from <a
      href="https://zenodo.org/record/892005/files/qExactive01819_profile.mzml">Zenodo</a>.
=======
      we provide the <a href="https://zenodo.org/record/546301">input data</a>
      also already converted to <b>.mgf</b> and <b>.mzML</b> file formats. If
      you choose to omit this part of the Hands-On section, please download the
      file “qExactive01819_profile.mzml” from <a
      href="https://zenodo.org/record/546301/files/qExactive01819_profile.mzml">Zenodo</a>.
>>>>>>> c84da93f
    backdrop: true
  - title: Uploading the new data
    element: '#tool-panel-upload-button .fa.fa-upload'
    content: We need to upload data. Open the Galaxy Upload Manager
    placement: right
    postclick:
      - '#tool-panel-upload-button .fa.fa-upload'
      - '#btn-reset'
  - title: Uploading the input data
    element: '#btn-new'
    content: Click on Paste/Fetch Data
    placement: right
    postclick:
      - '#btn-new'
  - title: Uploading the input data
    element: .upload-text-column .upload-text .upload-text-content.form-control
    content: >-
      Insert the link here.<br> The input is available on
      ftp://ftp.pride.ebi.ac.uk/pride/data/archive/2014/01/PXD000674/qExactive01819.raw.
    placement: right
    textinsert: >-
      ftp://ftp.pride.ebi.ac.uk/pride/data/archive/2014/01/PXD000674/qExactive01819.raw
  - title: Uploading the input data
    element: '#btn-start'
    content: Click on "Start" to start loading the data to history
    placement: right
    postclick:
      - '#btn-start'
  - title: Uploading the input data
    element: '#btn-close'
    content: >-
      The upload may take a while.<br> Hit the close button to close this
      window.
    placement: right
    postclick:
      - '#btn-close'
  - title: Rename the input data
    element: '.history-right-panel .list-items > *:first'
    content: >-
      The uploaded datasets is in the history, but its names corresponds to the
      link. We want to rename them it to Test data<br><br> <ul>
        <li>Click on the pencil icon beside the file to "Edit Attributes"</li>
        <li>Change the name in "Name" to get only the name of the sample</li>
      </ul>
    position: left
  - title: Preparing raw data
    element: '#tool-search-query'
    content: Search for msconvert tool to convert to mzML format
    placement: right
    textinsert: msconvert
  - title: Local Use of MSConvert
    content: >-
      The vendor libraries used by MSConvert need a Windows system and is
      therefore rarely implemented in Galaxy instances. If <b>msconvert</b>  is
      not available in your Galaxy instance, please install the software on a
      Windows computer and run the conversion locally. You can find a detailed
      description of the necessary steps <a
      href="http://genesis.ugent.be/files/costore/practicals/bioinformatics-for-proteomics/1-Peptide-and-Protein-Identification/1.2-Peak-List-Generation/1.2-Peak-List-Generation.pdf">here</a>.
      Afterwards, upload the resulting mzML file to your Galaxy history.
    backdrop: false
  - title: Preparing raw data
    element: '#tool-search'
    content: Click on the "msconvert" tool to open it
    placement: right
    postclick:
      - >-
        a[href$="/tool_runner?tool_id=toolshed.g2.bx.psu.edu%2Frepos%2Fgalaxyp%2Fmsconvert_nix%2Fmsconvert_nix%2F3.0.9992.0"]
  - title: Preparing raw data
    element: '#tool-search'
    content: Execute the tool on the input data with default settings.
    position: left
  - title: Preparing raw data
    element: '#tool-search-query'
    content: Search for PeakPickerHiRes tool
    placement: right
    textinsert: PeakPickerHiRes
  - title: Preparing raw data
    element: '#tool-search'
    content: Click on the "PeakPickerHiRes" tool to open it
    placement: right
    postclick:
      - >-
        a[href$="/tool_runner?tool_id=toolshed.g2.bx.psu.edu%2Frepos%2Fgalaxyp%2Fopenms_peakpickerhires%2FPeakPickerHiRes%2F2.2.0"]
  - title: Preparing raw data
    element: '#tool-search'
    content: Execute the tool on the input data with default settings.
    position: left
  - title: Peak Picking
    content: >-
      Depending on your machine settings, raw data will be generated either in
      profile mode or centroid mode. For most peptide search engines, the data
      have to be converted to centroid mode, a process called “peak picking”.
      Machine vendors offer algorithms to extract peaks from profile raw data.
      This is implemented in <b>msconvert</b>  and can be run in parallel to the
<<<<<<< HEAD
      mzML conversion. However, the OpenMS tool <b>PeakPickerHiRes</b>
=======
      mzML conversion. However, the OpenMS tool <b>PeakPickerHiRes</b> :wrench:
>>>>>>> c84da93f
      is reported to generate better results (<a
      href="https://www.ncbi.nlm.nih.gov/pubmed/17094243">Lange et al., 2006,
      Pac Symp Biocomput</a>) and is therefore recommended for quantitative
      studies (<a href="https://www.ncbi.nlm.nih.gov/pubmed/19953549">Vaudel et
      al., 2010, Proteomics</a>). If your data were generated on a low
      resolution mass spectrometer, use <b>PeakPickerWavelet</b> instead.
    backdrop: false
  - title: Preparing raw data
    element: '#tool-search-query'
    content: Search for FileConverter tool
    placement: right
    textinsert: FileConverter
  - title: Preparing raw data
    element: '#tool-search'
    content: Click on the "FileConverter" tool to open it
    placement: right
    postclick:
      - >-
        a[href$="/tool_runner?tool_id=toolshed.g2.bx.psu.edu%2Frepos%2Fgalaxyp%2Fopenms_fileconverter%2FFileConverter%2F2.2.0"]
  - title: Preparing raw data
    element: '#tool-search'
<<<<<<< HEAD
    content: Execute the tool on the picked mzML to convert to mgf format.
=======
    content: Execute the tool on the picked mzML, in order to convert to mgf format set the desired output in Advanced options section.
>>>>>>> c84da93f
    position: left
  - title: Change the datatype
    element: '.history-right-panel .list-items > *:first'
    content: |-
      Click on the pencil icon beside the file to "Edit Attributes".
      Go to "Datatype" tab and adjust it.
    position: left
  - title: Peptide and Protein Identification
    content: >-
      MS/MS experiments identify peptides by isolating them and subsequently
      colliding them with a gas for fragmentation. This method generates a
      spectrum of peptide fragment masses for each isolated peptide - an MS2
      spectrum. To find out the peptide sequences, the MS2 spectrum is compared
      to a theoretical spectrum generated from a protein database. This step is
      called peptide-to-spectrum (also: spectrum-to-sequence) matching.
      Accordingly, a peptide that is successfully matched to a sequence is
      termed PSM (Peptide-Spectrum-Match). There can be multiple PSMs per
      peptide, if the peptide was fragmented several times. Different peptide
      search engines have been developed to fulfill the matching procedure.

      <br><br>It is generally recommended to use more than one peptide search
      engine and use the combined results for the final peptide inference (<a
      href="https://www.ncbi.nlm.nih.gov/pubmed/23720762>Shteynberg et al.,
      2013, Mol. Cell. Proteomics</a>). Again, there are several software
      solutions for this, e.g. iProphet (TPP) or ConsensusID (OpenMS). In this
      tutorial we will use <b>Search GUI</b>, as it can automatically search the
      data using several search engines. Its partner tool <b>Peptide Shaker</b>
<<<<<<< HEAD
      is then used to combine and evaluate the search engine results.
=======
      :wrench: is then used to combine and evaluate the search engine results.
>>>>>>> c84da93f

      <br><br>In bottom-up proteomics, it is necessary to combine the identified
      peptides to proteins. This is not a trivial task, as proteins are
      redundant to some degree. Thus, not every peptide can be assigned to only
      one protein. Luckily, the <b>Peptide Shaker</b>  already takes care of
      protein inference and even gives us some information on validity of the
      protein IDs. We will discuss validation in a <a
      href="https://galaxyproject.github.io/training-material/topics/proteomics/tutorials/protein-id-sg-ps/tutorial.html#evaluation-of-peptide-and-protein-ids">later
      step</a> of this tutorial.
    backdrop: true
  - title: Peptide and Protein Identification
    element: '#history-options-button'
    content: >-
      Copy the prepared protein database from the tutorial “Database handling”
      into your current history by using the multiple history view or upload the
<<<<<<< HEAD
      ready-made database from <a
      href="https://zenodo.org/record/892005/files/Human_database_%28cRAP_and_Mycoplasma_added%29.fasta">Zenodo</a>.
=======
      ready-made database from this <a
      href="https://galaxyproject.github.io/training-material/topics/proteomics/tutorials/protein-id-sg-ps/tutorial.html">link</a>.
>>>>>>> c84da93f
    placement: left
  - title: Peptide and Protein Identification
    element: '#tool-search-query'
    content: >-
      Look for Search GUI tool to search the mgf file against the protein
      database.
    placement: right
    textinsert: Search GUI
  - title: Peptide and Protein Identification
    element: '#tool-search'
    content: Click on the "Search GUI" tool to open it
    placement: right
    postclick:
      - >-
        a[href$="/tool_runner?tool_id=toolshed.g2.bx.psu.edu%2Frepos%2Fgalaxyp%2Fpeptideshaker%2Fsearch_gui%2F3.2.13"]
  - title: Peptide and Protein Identification
    element: '#tool-search'
    content: >-
      Execute the tool with <ul> <li>Select the <b>DB-Search Engines
      X!Tandem</b> and <b>MS-GF+</b></li> <li>Add the <b>Fixed Modifications
      Carbamidomethylation of C</b></li> <li><b>Variable Modifications Oxidation
      of M</b></li> </ul>
    position: left
  - title: Peptide and Protein Identification
    element: '#tool-search-query'
    content: Look for Peptide Shaker tool
    placement: right
    textinsert: Peptide Shaker
  - title: Peptide and Protein Identification
    element: '#tool-search'
    content: Click on the "Peptide Shaker" tool to open it
    placement: right
    postclick:
      - >-
        a[href$="/tool_runner?tool_id=toolshed.g2.bx.psu.edu%2Frepos%2Fgalaxyp%2Fpeptideshaker%2Fpeptide_shaker%2F1.16.4"]
  - title: Peptide and Protein Identification
    element: '#tool-search'
    content: >-
      Enable the following and execute the tool on the <i>Search GUI</i> output
<<<<<<< HEAD
      <ul> 
      <li>Zip File for import to Desktop App</li> 
      <li>mzidentML File</li>
      <li>PSM Report</li>
      <li>Peptide Report</li> 
      <li>Protein Report</li> 
      </ul>
=======
      <ul> <li>Zip File for import to Desktop App, mzidentML File, PSM Report,
      Peptide Report, Protein Report</li> </ul>
>>>>>>> c84da93f
    position: left
  - title: Questions
    content: |-
      <ul>
        <li>How many peptides were identified? How many proteins?</li>
        <li>How many peptides with oxidized methionine were identified?</li>
      </ul>
    backdrop: false
  - title: Important Search GUI Parameters 1/3
    content: >-
      Search GUI bundles numerous sequence database search software tools for
      matching MS/MS to peptide sequences within a database. Describing the
      parameters for all of these programs is beyond the scope of this tutorial,
      but some of the key parameters for this software are described below:

      <ul>
        <li><b>Database search programs.</b> A number of popular sequence database searching programs are available, and can be selected by the user. The more selected, the more processor time is necessary; however, matching MS/MS spectra to peptide sequence with more programs provides more confidence in results. In practice, 2-3 programs used offers high confidence while keeping analysis times reasonable.</li>
      </ul>
    backdrop: true
  - title: Important Search GUI Parameters 2/3
    content: |-
      <ul>
        <li><b>Data quality parameters.</b> Values that reflect the performance of the instrument used can be entered. These include mass accuracy measures for both precursor ions and the resulting MS/MS fragment ions. For the workflow provided here, these have been set with default values for high resolution Orbitrap mass spectrometer instrumentation.</li>
        <li><b>Enzyme cleavage.</b> Although almost all proteomic samples are digested to peptides by trypsin, some other enzymes are used occasionally. Enzymes do not cut at 100 % of the possible cleavage sites, so you might want to allow searching for peptides where a few cleavage sites were missed.</li>
      </ul>
    backdrop: true
  - title: Important Search GUI Parameters 3/3
    content: |-
      <ul>
        <li><b>Covalent modifications.</b> A variety of covalent modifications are built in to the Search GUI parameters. Typing the modification into the field (e.g. “oxidation”) brings up the available modifications of that type to specific side chains or the n- or c-terminus of the protein and/or peptide.</li>
      </ul>
    backdrop: true
  - title: Important Peptide Shaker Parameters 1/2
    content: >-
      The Galaxy implementation of Peptide Shaker is fairly simple in terms of
      parameters available to the user:

      <ul>
        <li><b>Processing and filtering options.</b> If desired, users can select “Advanced” processing or filtering options. The processing options allow a customized level of false discovery rate (FDR) to be set for peptide and protein identifications, while the filtering options offer selection of length of peptides to be considered, and thresholds for mass accuracy. The default, validated values for processing and filtering are set in stored workflows, and follow community standards (e.g. 1% FDR levels, etc.).</li>
      </ul>
    backdrop: true
  - title: Important Peptide Shaker Parameters 2/2
    content: |-
      <ul>
        <li><b>Outputs</b>Peptide Shaker offers a variety of outputs which a user can select. A compressed file (.zip) can be made containing all information needed to view the results in the standalone Peptide Shaker viewer; a peptide spectrum match (PSM) report file, which provides all relevant information on all peptide sequences matched to MS/MS spectra in the analysis; a mzidentML file can be created that contains all peptide sequence matching information and can be utilized by compatible downstream software. Other outputs are focused on the inferred proteins identified from the PSMs, as well as phosphorylation reports, relevant in a phosphoprotoemics experiment has been undertaken. The Certificate of Analysis provides details on all the parameters used by both Search GUI and Peptide Shaker in the analysis. All outputs can be downloaded from the Galaxy instance to the local computer if desired.</li>
      </ul>
    backdrop: true
  - title: Analysis of Contaminants
    content: >-
      The FASTA database used for the peptide to spectrum matching contained
      some entries that were not expected to stem from the HeLa cell lysate, but
      are common contaminations in LC-MS/MS samples. The main reason to add
      those is to avoid false assignment of the spectra to other proteins.
      However, it also enables you to check for contaminations in your samples.
      <b>CAVE:</b> in human samples, many proteins that are common contaminants
      may also stem from the real sample. The real source can never be
      determined for sure.
    backdrop: true
  - title: Analysis of Contaminants
    element: '#tool-search-query'
    content: Look for Select tool
    placement: right
    textinsert: Select
  - title: Analysis of Contaminants
    element: '#tool-search'
    content: Click on the "Select" tool to open it
    placement: right
    postclick:
      - 'a[href$="/tool_runner?tool_id=Grep1"]'
  - title: Analysis of Contaminants
    element: '#tool-search'
    content: >-
      Execute the tool on the Peptide Shaker Report output, <ul> <li>you want to
      select all lines that do <i>not</i> match the pattern
      <b>“CONTAMINANT”</b></li> </ul>
    position: left
  - title: Questions
    content: |-
      <ul>
        <li>Which contaminants did you identify? Where do these contaminations come from?</li>
        <li>What other sources of contaminants exist?</li>
        <li>How many mycoplasma proteins did you identify? Does this mean that the analyzed HeLa cells were infected with mycoplasma?</li>
      </ul>
    backdrop: false
  - title: Evaluation of Peptide and Protein IDs
    content: >-
      <b>Peptide Shaker</b> provides you with validation results for the
      identified PSM, peptides and proteins. It classifies all these IDs in the
      categories “Confident” or “Doubtful”. On each level, the meaning of these
      terms differs to some extent: <ul>
        <li><b>PSMs</b> are marked as “Doubtful” when the measured MS2 spectrum did not fit well to the theoretical spectrum.</li>
        <li><b>Peptides</b> have a combined scoring of their PSMs. They are marked as “Doubtful”, when the score is below a set threshold. The threshold is defined by the false discovery rate (FDR).</li>
        <li><b>Proteins</b> are marked as “Doubtful”, when they were identified by only a single peptide or when they were identified solely by “Doubtful” peptides.</li>
      </ul>
    backdrop: true
  - title: Evaluation of Peptide and Protein IDs
    element: '#tool-search-query'
    content: Look for Select tool
    placement: right
    textinsert: Select
  - title: Evaluation of Peptide and Protein IDs
    element: '#tool-search'
    content: Click on the "Select" tool to open it
    placement: right
    postclick:
      - 'a[href$="/tool_runner?tool_id=Grep1"]'
  - title: Evaluation of Peptide and Protein IDs
    element: '#tool-search'
    content: >-
      Execute the tool on the Peptide Shaker Report output, <ul> <li>you want to
      select all lines that do <i>not</i> match the pattern
      <b>“Doubtful”</b></li> </ul>
    position: left
  - title: Questions
    content: |-
      <ul>
        <li>How to exclude mycoplasma proteins?</li>
        <li>How many “Confident” non-contaminant proteins were identified?</li>
      </ul>
    backdrop: false
  - title: Key points
    content: |-
      <ul>
        <li>LC-MS/MS raw files have to be converted before using GalaxyP on most GalaxyP servers.</li>
        <li>SearchGUI can be used for running several peptide search engines at once.</li>
        <li>PeptideShaker can be used to combine and evaluate the results, and to perform protein inference.</li>
      </ul>
    backdrop: true<|MERGE_RESOLUTION|>--- conflicted
+++ resolved
@@ -18,33 +18,11 @@
       Therefore, protein identification cannot be performed directly from raw
       data, but is a multi-step process:
 
-<<<<<<< HEAD
-      <ol>
-=======
-      <ul>
->>>>>>> c84da93f
+      <ul>
         <li>Raw data preparations</li>
         <li>Peptide-to-Spectrum matching</li>
         <li>Peptide inference</li>
         <li>Protein inference</li>
-<<<<<<< HEAD
-      </ol>
-
-      A plethora of different software solutions exists for each step. In this
-      tutorial, we will show how to use <b>msconvert</b>  and
-      <b>PeakPickerHiRes</b> for step 1, <b>Search GUI</b> and
-      <b>Peptide Shaker</b> for the steps 2-4.
-    backdrop: true
-  - title: Input data
-    content: >-
-      <p> As an example dataset, we will use an LC-MS/MS analysis of HeLa cell
-      lysate published in <a
-      href="https://www.ncbi.nlm.nih.gov/pubmed/24678044">Vaudel et al., 2014,
-      Proteomics</a>. Detailed information about the dataset can be found on <a
-      href="https://www.ebi.ac.uk/pride/archive/projects/PXD000674">PRIDE</a>. </p>
-      
-      <p> For step 2 we will use a validated human Uniprot FASTA database without
-=======
       </ul>
 
       A plethora of different software solutions exists for each step. In this
@@ -60,17 +38,12 @@
       Proteomics</a>. Detailed information about the dataset can be found on <a
       href="https://www.ebi.ac.uk/pride/archive/projects/PXD000674">PRIDE</a>.
       For step 2 we will use a validated human Uniprot FASTA database without
->>>>>>> c84da93f
       appended decoys. If you already completed the tutorial on <a
       href="https://galaxyproject.github.io/training-material/topics/proteomics/tutorials/database-handling/tutorial.html">Database
       Handling</a> you can use the constructed database before the
       <b>DecoyDatabase</b>  step. You can find a prepared database, as well as
       the input proteomics data in different file formats on <a
-<<<<<<< HEAD
-      href="https://zenodo.org/record/796184">Zenodo</a>. </p>
-=======
       href="https://zenodo.org/record/546301">Zenodo</a>.
->>>>>>> c84da93f
     backdrop: true
   - title: History options
     element: '#history-options-button'
@@ -89,18 +62,11 @@
     content: >-
       This part of the Hands-On section is optional, because it cannot be
       performed on most GalaxyP instances due to licensing reasons. Therefore,
-<<<<<<< HEAD
-      we provide the <a href="https://zenodo.org/record/796184">input data</a>
-      also already converted to <b>.mgf</b> and <b>.mzML</b> file formats. If
-      you choose to omit this part of the Hands-On section, please download the preconverted mzML file from <a
-      href="https://zenodo.org/record/892005/files/qExactive01819_profile.mzml">Zenodo</a>.
-=======
       we provide the <a href="https://zenodo.org/record/546301">input data</a>
       also already converted to <b>.mgf</b> and <b>.mzML</b> file formats. If
       you choose to omit this part of the Hands-On section, please download the
       file “qExactive01819_profile.mzml” from <a
       href="https://zenodo.org/record/546301/files/qExactive01819_profile.mzml">Zenodo</a>.
->>>>>>> c84da93f
     backdrop: true
   - title: Uploading the new data
     element: '#tool-panel-upload-button .fa.fa-upload'
@@ -195,11 +161,7 @@
       have to be converted to centroid mode, a process called “peak picking”.
       Machine vendors offer algorithms to extract peaks from profile raw data.
       This is implemented in <b>msconvert</b>  and can be run in parallel to the
-<<<<<<< HEAD
-      mzML conversion. However, the OpenMS tool <b>PeakPickerHiRes</b>
-=======
       mzML conversion. However, the OpenMS tool <b>PeakPickerHiRes</b> :wrench:
->>>>>>> c84da93f
       is reported to generate better results (<a
       href="https://www.ncbi.nlm.nih.gov/pubmed/17094243">Lange et al., 2006,
       Pac Symp Biocomput</a>) and is therefore recommended for quantitative
@@ -221,11 +183,7 @@
         a[href$="/tool_runner?tool_id=toolshed.g2.bx.psu.edu%2Frepos%2Fgalaxyp%2Fopenms_fileconverter%2FFileConverter%2F2.2.0"]
   - title: Preparing raw data
     element: '#tool-search'
-<<<<<<< HEAD
-    content: Execute the tool on the picked mzML to convert to mgf format.
-=======
     content: Execute the tool on the picked mzML, in order to convert to mgf format set the desired output in Advanced options section.
->>>>>>> c84da93f
     position: left
   - title: Change the datatype
     element: '.history-right-panel .list-items > *:first'
@@ -253,11 +211,7 @@
       solutions for this, e.g. iProphet (TPP) or ConsensusID (OpenMS). In this
       tutorial we will use <b>Search GUI</b>, as it can automatically search the
       data using several search engines. Its partner tool <b>Peptide Shaker</b>
-<<<<<<< HEAD
-      is then used to combine and evaluate the search engine results.
-=======
       :wrench: is then used to combine and evaluate the search engine results.
->>>>>>> c84da93f
 
       <br><br>In bottom-up proteomics, it is necessary to combine the identified
       peptides to proteins. This is not a trivial task, as proteins are
@@ -273,13 +227,8 @@
     content: >-
       Copy the prepared protein database from the tutorial “Database handling”
       into your current history by using the multiple history view or upload the
-<<<<<<< HEAD
-      ready-made database from <a
-      href="https://zenodo.org/record/892005/files/Human_database_%28cRAP_and_Mycoplasma_added%29.fasta">Zenodo</a>.
-=======
       ready-made database from this <a
       href="https://galaxyproject.github.io/training-material/topics/proteomics/tutorials/protein-id-sg-ps/tutorial.html">link</a>.
->>>>>>> c84da93f
     placement: left
   - title: Peptide and Protein Identification
     element: '#tool-search-query'
@@ -319,18 +268,8 @@
     element: '#tool-search'
     content: >-
       Enable the following and execute the tool on the <i>Search GUI</i> output
-<<<<<<< HEAD
-      <ul> 
-      <li>Zip File for import to Desktop App</li> 
-      <li>mzidentML File</li>
-      <li>PSM Report</li>
-      <li>Peptide Report</li> 
-      <li>Protein Report</li> 
-      </ul>
-=======
       <ul> <li>Zip File for import to Desktop App, mzidentML File, PSM Report,
       Peptide Report, Protein Report</li> </ul>
->>>>>>> c84da93f
     position: left
   - title: Questions
     content: |-
