---
layout: tutorial_hands_on

title: "Creating a new tutorial - Defining the technical infrastructure"
questions:
  - "How can we define the technical infrastructure for a tutorial?"
  - "How to define the tools needed for a tutorial?"
  - "How to add the needed data directly in an instance?"
  - "How to add the workflows related to a tutorial?"
  - "How can we check the technical infrastructure is working?"
  - "How can we make an existing Galaxy instance able to run a tutorial?"
objectives:
  - "Extracting the technical description for a tutorial"
  - "Populating an existing instance with the needed tools, data and workflows for a tutorial"
  - "Creating a Galaxy Docker flavor with the needed tools, data and workflows for a tutorial"
  - "Testing the Galaxy Docker flavor of a tutorial"
time_estimation: "30m"
key_points:
  - "Tools, data and workflows can be easily integrated in a Docker flavor to have a useful technical support for a tutorial"
  - "A Galaxy Docker flavor is a great support for training"
  - "A Galaxy Docker flavor can be deployed 'anywhere' and is scalable"
contributors:
  - bebatut
  - bgruening
  - shiltemann
  - hexylena
---

# Building a Galaxy instance specifically for your training
{:.no_toc}

To be able to run the tutorial, we need a Galaxy instance where all of the needed tools and data are available. Thus we need to describe the needed technical infrastructure.

This files we define in this tutorial will be used to automatically build a Docker Galaxy flavour, and also to test if a public Galaxy instance is able to run the tool.

In this tutorial, you will learn how to create a virtualised Galaxy instance, based on Docker, to run your training - either on normal computers or cloud environments.

> ### Agenda
>
> In this tutorial, we will deal with:
>
> 1. TOC
> {:toc}
>
{: .agenda}

# Extracting workflows

Once the tutorial is ready, we need to develop a workflow that represents the steps taken in the tutorial, and then extract these workflow(s) and add them to the `workflows` directory in the tutorial. Additionally we will need to add some explanation about the workflow(s) in a `README.md` file

> ### {% icon hands_on %} Hands-on: Extract the workflow
>
> 1. Download the workflow for the tutorial
> 2. Save it in the `workflow` directory of the tutorial
<<<<<<< HEAD
> 3. Edit the workflow file with a text editor to add the topic name as 'tags' and to add the tutorial title as 'annotation' to the workflow.
=======
> 3. Check that your `workflow` directory has an `index.md` with the contents:
>
>    ```yaml
>    ---
>    layout: workflow-list
>    ---
>    ```
>>>>>>> e92e53ff
{: .hands_on}

## Testing the workflow (recommended)

Workflow testing is a great way to get feedback that your tutorial can be run successfully on a given server. When you're giving a training this can provide peace of mind, not only are the tools installed (as is indicated by the badges we provide) but they also work.

Given the workflow you created above and have included in the tutorial folder, you'll need to create a corresponding `-test.yml` file.

> ### {% icon hands_on %} Hands-on: Creating the `-test.yml` file for your workflow
>
> 1. Find the correct name for the file; if your workflow was `unicycler.ga`, then your test file should be `unicycler-test.yml`, they need to share the same prefix.
>
> 2. Create the following structure:
>
>    ```yaml
>    ---
>    - doc: Test sample data for the workflow
>      job:
>        an_input_file:
>          class: File
>          location: https://....
>          filetype: fasta
>      outputs:
>        ffn:
>          asserts:
>            has_text:
>              text: ">A"
>            has_text:
>              text: ">B"
>    ```
>
>
{: .hands_on}

You'll need to edit the `job` and `outputs` sections according to your workflow's inputs and outputs. Additionally you will need to edit the steps of your workflow `.ga` file appropriately.

### Inputs

Your workflow **must** use "Data Inputs" for each input dataset. For each of these input step in the `.ga` file, you'll need to do the following:

1. Edit the `label`
2. Edit the `name`
3. Edit the `inputs[0].name`
4. Edit the `tool_state`

In a normal workflow you have exported from Galaxy, you'll see something like

```json
{
    "id": 0,
    "input_connections": {},
    "inputs": [
        {
            "description": "",
            "name": "patient1_ChIP_ER_good_outcome.bam"
        }
    ],
    "label": null,
    "name": "Input dataset",
    "outputs": [],
    "position": {
        "left": 10,
        "top": 10
    },
    "tool_id": null,
    "tool_state": "{\"name\": \"patient1_ChIP_ER_good_outcome.bam\"}",
    "tool_version": null
}
```

You should synchronize the aforementioned fields so it looks like this:

```json
{
    "id": 0,
    "input_connections": {},
    "inputs": [
        {
            "description": "",
            "name": "good_outcome"
        }
    ],
    "label": "good_outcome",
    "name": "good_outcome",
    "outputs": [],
    "position": {
        "left": 10,
        "top": 10
    },
    "tool_id": null,
    "tool_state": "{\"name\": \"good_outcome\"}",
    "tool_version": null
}
```

This will allow you to specify `good_outcome` in your job to load a file:

```
- doc: ...
  job:
    good_outcome:
      class: File
      location: ...
      filetype: ...
```

The filetype should be the Galaxy datatype of your file, for example `fastqsanger`, `tabular`, `bam`.

### Outputs

For the outputs the process is somewhat simpler:

1. Identify a step, the outputs of which you would like to test
2. Convert the relevant `outputs` to `workflow_outputs`

   In a normal workflow you see

   ```json
   {
       "outputs": [
           {
               "type": "txt",
               "name": "ofile"
           },
           {
               "type": "txt",
               "name": "ofile2"
           }
       ],
       "workflow_outputs": []
   }
   ```

   If you want to test the contents of `ofile`, you should change it to

   ```json
   {
       "outputs": [
           {
               "type": "txt",
               "name": "ofile"
           },
           {
               "type": "txt",
               "name": "ofile2"
           }
       ],
       "workflow_outputs": [
           {"output_name": "ofile", "label": "my_output"}
       ]
   }
   ```

3. You can now use the label you chose (here `my_output`) in your test case:

   ```yaml
   - doc:
     job: ...
     outputs:
       my_output:
         asserts:
           has_text:
             text: 'some-string'
   ```

### Running the Tests

You can test the file you've written with the following command and a recent version (>=0.56.0) of planemo:

```console
planemo test \
	--galaxy_url "$GALAXY_URL" \
	--galaxy_user_key "$GALAXY_USER_KEY" \
	--no_shed_install \
	--engine external_galaxy \
	workflow.ga
```

Planemo will autodetect that the `workflow-test.yml` file and load that for the testing.

# Creating the `data-library.yaml` (recommended)

The datasets needed for a tutorial can also be integrated in the Galaxy instance inside of data libraries. These allow the datasets to be easily shared with all users of a Galaxy instance. Additionally it lets trainees avoid each re-downloading the input data.

These datasets are described in the `data-library.yaml` files:

```yaml
---
destination:
  type: library
  name: GTN - Material
  description: Galaxy Training Network Material
  synopsis: Galaxy Training Network Material. See https://training.galaxyproject.org
items:
- name: Title of the topic
  description: Summary of the topic
  items:
  - name: Title of the tutorial
    items:
    - name: 'DOI: 10.5281/zenodo....'
      description: latest
      items:
      - info: https://doi.org/10.5281/zenodo....
        url: https://zenodo.org/api/files/URL/to/the/input/file
        ext: galaxy-datatype
        src: url
```

> ### {% icon hands_on %} Hands-on: Creating the `data-library.yaml`
>
> 1. Copy the Zenodo link
> 2. Generate the `data-library.yaml` file and update the tutorial metadata with the link:
>
>    ```
>    $ planemo training_fill_data_library \
>             --topic_name "my-topic" \
>             --tutorial_name "my-new-tutorial" \
>             --zenodo_link "URL to the Zenodo record"
>    ```
>
> 3. Check that the `data-library.yaml` has been generated (or updated)
> 4. Check tha the Zenodo link is in the metadata at the top of the `tutorial.md`
{: .hands_on}

# Creating the `data-manager.yaml` (optional)

Some of the tools may require specific databases, specifically prepared for the tool. In this case, some Galaxy tools come with "data managers" to simplify this process.

If you need such data managers for your training, then you should describe how to run them in the `data-manager.yaml` file:

```yaml
data_managers:
    - id: url to data manager on ToolShed
      params:
        - 'param1': '{{ item }}'
        - 'param2': 'value'
      # Items refer to a list of variables you want to run this data manager. You can use them inside the param field with {{ item }}
      # In case of genome for example you can run this DM with multiple genomes, or you could give multiple URLs.
      items:
        - item1
        - item2
      # Name of the data-tables you want to reload after your DM are finished. This can be important for subsequent data managers
      data_table_reload:
        - all_fasta
        - __dbkeys__
```

# Creating the Galaxy Interactive Tour (optional)

A Galaxy Interactive Tour is a way to go through an entire analysis, step by step inside Galaxy in an interactive and explorative way.
It is a great way to help users run the tutorial directly inside Galaxy. To learn more about creating a Galaxy tour please have a look at our [dedicated tour training]({{site.baseurl}}/topics/contributing/tutorials/create-new-tutorial-tours/tutorial.html).

# Testing the technical infrastructure

Once we have defined all the requirements for running the tutorial, we can test these requirements, either in a locally running Galaxy or in a Docker container. Please see our tutorial about [Setting up Galaxy for Training]({{site.baseurl}}/topics/instructors/tutorials/setup-galaxy-for-training/tutorial.html) about how to test your tutorial requirements.


# Conclusion
{:.no_toc}<|MERGE_RESOLUTION|>--- conflicted
+++ resolved
@@ -52,9 +52,6 @@
 >
 > 1. Download the workflow for the tutorial
 > 2. Save it in the `workflow` directory of the tutorial
-<<<<<<< HEAD
-> 3. Edit the workflow file with a text editor to add the topic name as 'tags' and to add the tutorial title as 'annotation' to the workflow.
-=======
 > 3. Check that your `workflow` directory has an `index.md` with the contents:
 >
 >    ```yaml
@@ -62,7 +59,7 @@
 >    layout: workflow-list
 >    ---
 >    ```
->>>>>>> e92e53ff
+> 4. Edit the workflow file with a text editor to add the topic name as 'tags' and to add the tutorial title as 'annotation' to the workflow.
 {: .hands_on}
 
 ## Testing the workflow (recommended)
