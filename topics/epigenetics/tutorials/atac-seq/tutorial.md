--- conflicted
+++ resolved
@@ -1,43 +1,22 @@
 ---
 layout: tutorial_hands_on
 
-<<<<<<< HEAD
 title: ATAC-Seq data analysis
 zenodo_link: "https://zenodo.org/record/3270536"
-=======
-title: ATAC-Seq
-zenodo_link: ''
->>>>>>> e2fe1c90
 questions:
 - Which biological questions are addressed by the tutorial?
 - Which bioinformatics techniques are important to know for this type of data?
 objectives:
-<<<<<<< HEAD
 - Apply appropriate analysis and quality control steps for ATAC-Seq
 - Visualise coverage and peaks of specific regions
 - Generate heatmaps
-time_estimation: 'No idea'
-=======
-- The learning objectives are the goals of the tutorial
-- They will be informed by your audience and will communicate to them and to yourself
-  what you should focus on during the course
-- They are single sentences describing what a learner should be able to do once they
-  have completed the tutorial
-- You can use Bloom's Taxonomy to write effective learning objectives
 time_estimation: 3H
->>>>>>> e2fe1c90
 key_points:
 - The take-home messages
 - They will appear at the end of the tutorial
-contributors:
-<<<<<<< HEAD
 - lldelisle
 - mblue9
 - heylf
-=======
-- contributor1
-- contributor2
->>>>>>> e2fe1c90
 
 ---
 
@@ -48,30 +27,12 @@
 
 ![ATAC-Seq](../../images/atac-seq/atac-seq.jpeg "Buenrostro et al. 2013 Nat Methods")
 
-<<<<<<< HEAD
 In order to find chromatin accesible (open) region, the genome is treated with an enzmye called Tn5, which is a transposase. A [transposase](https://en.wikipedia.org/wiki/Transposase) can bind to a [transposable element](https://en.wikipedia.org/wiki/Transposable_element), which is DNA sequence that can change its position within a genome. Read the two links to get a deeper insight. Intutively these are sequences that jump in t he genome. With the help of Tn5 we introduce adapters to genome. Concurrently, the DNA is sheared by the transposase activity. As a result, we obtain reads from an open chromatin regions. ATAC-Seq uses paired end reads. That means, two reads with two different adapters span a certain distance. However, we also have reads from closed chromatin regions, that is to say, read pairs that span at least one nucleosome or more. As you can imagine these read pairs span a bigger distance that the read pairs from open chromatin regions. Thus, we can filter based on this distance later on. After the Tn5 treatment, the read library is prepared for sequencing, including PCR amplification and purification steps.
 
 ## Data
 In this training material we will use data from human. The original dataset had 2 x 200 million reads. This would be too long to be processed in a training session. So, we downsampled the original dataset to 200,000 reads but added about 200,000 reads pairs that will map to chr22 to have a good profile on this chromosome similar to a 2 x 20 million reads original fastq. Furthermore, we want to compare the predicted open chromatin regions to known binding sites of a transcriptional repressor called [CTCF](https://en.wikipedia.org/wiki/CTCF). This will help us to find potential sites that are in accordance to potential silencer regions. For that reason, we will download predicted sites of CTCF from ENCODE (ENCSR361KVZ, dataset ENCFF049IPS).
 
-=======
-You may want to cite some publications; this can be done by adding citations to the
-bibliography file (`tutorial.bib` file next to your `tutorial.md` file). These citations
-must be in bibtex format. If you have the DOI for the paper you wish to cite, you can
-get the corresponding bibtex entry using [doi2bib.org](https://doi2bib.org).
-
-With the example you will find in the `tutorial.bib` file, you can add a citation to
-this article here in your tutorial like this:
-{% raw %} `{% cite Batut2018 %}`{% endraw %}.
-This will be rendered like this: {% cite Batut2018 %}, and links to a
-[bibliography section](#bibliography) which will automatically be created at the end of the
-tutorial.
-
-
-**Please follow our
-[tutorial to learn how to fill the Markdown]({{ site.baseurl }}/topics/contributing/tutorials/create-new-tutorial-content/tutorial.html)**
-
->>>>>>> e2fe1c90
+
 > ### Agenda
 >
 > In this tutorial, we will cover:
@@ -83,37 +44,14 @@
 
 # Title for your first section
 
-<<<<<<< HEAD
 ## Get Data
 
 We first need to download the dataset that we downsampled as well as other annotations files. Then, to increase the number of reads that will map to the assembly (here Human genome version 38), we need to preprocess the reads.
-=======
-Give some background about what the trainees will be doing in the section.
-Remember that many people reading your materials will likely be novices,
-so make sure to explain all the relevant concepts.
-
-## Title for a subsection
-Section and subsection titles will be displayed in the tutorial index on the left side of
-the page, so try to make them informative and concise!
-
-# Hands-on Sections
-Below are a series of hand-on boxes, one for each tool in your workflow file.
-Often you may wish to combine several boxes into one or make other adjustments such
-as breaking the tutorial into sections, we encourage you to make such changes as you
-see fit, this is just a starting point :)
-
-Anywhere you find the word "***TODO***", there is something that needs to be changed
-depending on the specifics of your tutorial.
-
-have fun!
-
-## Get data
->>>>>>> e2fe1c90
+
 
 > ### {% icon hands_on %} Hands-on: Data upload
 >
 > 1. Create a new history for this tutorial
-<<<<<<< HEAD
 >
 >    {% include snippets/create_new_history.md %}
 >
@@ -123,26 +61,13 @@
 >    https://zenodo.org/record/3270536/files/SRR891268_R1.fastq.gz
 >    https://zenodo.org/record/3270536/files/SRR891268_R2.fastq.gz
 >    https://www.encodeproject.org/files/ENCFF049IPS/@@download/ENCFF049IPS.bed.gz
-=======
-> 2. Import the files from [Zenodo]() or from the shared data library
->
 >    ```
->    
->>>>>>> e2fe1c90
->    ```
->    ***TODO***: *Add the files by the ones on Zenodo here (if not added)*
->
->    ***TODO***: *Remove the useless files (if added)*
 >
 >    {% include snippets/import_via_link.md %}
 >    {% include snippets/import_from_data_library.md %}
 >
-<<<<<<< HEAD
-> 3. By default, galaxy will give as name the full path. Rename the datasets to keep only the file names.
-=======
 > 3. Rename the datasets
 > 4. Check that the datatype
->>>>>>> e2fe1c90
 >
 >    {% include snippets/rename_dataset.md %}
 >
@@ -152,7 +77,6 @@
 >
 {: .hands_on}
 
-<<<<<<< HEAD
 > ### {% icon comment %} FASTQ format
 > If you are not familiar with FASTQ format, see the [Quality Control tutorial]({{ site.baseurl }}{% link topics/sequence-analysis/tutorials/quality-control/tutorial.md %})
 {: .comment}
@@ -184,46 +108,9 @@
 >
 > 1. **FastQC** {% icon tool %} with the default parameters:
 >       - *"Short read data from your current history"*: Choose here either only the `SRR891268_R1.fastq.gz` file with {% icon param-file %} or use {% icon param-files %} **Multiple datasets** to choose both `SRR891268_R1.fastq.gz` and `SRR891268_R2.fastq.gz`.
-=======
-# Title of the section usually corresponding to a big step in the analysis
-
-It comes first a description of the step: some background and some theory.
-Some image can be added there to support the theory explanation:
-
-![Alternative text](../../images/image_name "Legend of the image")
-
-The idea is to keep the theory description before quite simple to focus more on the practical part.
-
-***TODO***: *Consider adding a detail box to expand the theory*
-
-> ### {% icon details %} More details about the theory
->
-> But to describe more details, it is possible to use the detail boxes which are expandable
->
-{: .details}
-
-A big step can have several subsections or sub steps:
-
-
-## Sub-step with **FastQC**
-
-> ### {% icon hands_on %} Hands-on: Task description
->
-> 1. **FastQC** {% icon tool %} with the following parameters:
->    - {% icon param-file %} *"Short read data from your current history"*: `output` (Input dataset)
->>>>>>> e2fe1c90
->
->    ***TODO***: *Check parameter descriptions*
->
-<<<<<<< HEAD
 > 2. Inspect the web page output of **FastQC** {% icon tool %} for the `SRR891268_R1` sample. Check which are the adapters found at the end of the reads.
-=======
->    ***TODO***: *Consider adding a comment or tip box*
->>>>>>> e2fe1c90
 >
 >    > ### {% icon comment %} Comment
->    >
-<<<<<<< HEAD
 >    >
 >    > How many reads are in the FASTQ?
 >    >
@@ -273,42 +160,14 @@
 
 The forward and reverse adapters are slightly different. We will also trim low quality bases at the ends of the reads (quality less than 20). We will only keep reads that are at least 20 bases long. Shorter reads will either be thrown out by the mapping or disturb our results at
 the end.
-=======
->    > A comment about the tool or something else. This box can also be in the main text
->    {: .comment}
->
-{: .hands_on}
-
-***TODO***: *Consider adding a question to test the learners understanding of the previous exercise*
-
-> ### {% icon question %} Questions
->
-> 1. Question1?
-> 2. Question2?
->
-> > ### {% icon solution %} Solution
-> >
-> > 1. Answer for question1
-> > 2. Answer for question2
-> >
-> {: .solution}
->
-{: .question}
-
-## Sub-step with **Cutadapt**
->>>>>>> e2fe1c90
+
 
 > ### {% icon hands_on %} Hands-on: Task description
 >
 > 1. **Cutadapt** {% icon tool %} with the following parameters:
 >    - *"Single-end or Paired-end reads?"*: `Paired-end`
-<<<<<<< HEAD
 >        - {% icon param-file %} *"FASTQ/A file #1"*: select `SRR891268_R1.fastq.gz`
 >        - {% icon param-file %} *"FASTQ/A file #2"*: select `SRR891268_R2.fastq.gz`
-=======
->        - {% icon param-file %} *"FASTQ/A file #1"*: `output` (Input dataset)
->        - {% icon param-file %} *"FASTQ/A file #2"*: `output` (Input dataset)
->>>>>>> e2fe1c90
 >        - In *"Read 1 Options"*:
 >            - In *"3' (End) Adapters"*:
 >                - {% icon param-repeat %} *"Insert 3' (End) Adapters"*
@@ -350,7 +209,6 @@
 >
 {: .question}
 
-<<<<<<< HEAD
 > ### {% icon hands_on %} Hands-on: Check Adapter Removal with FastQC
 >
 > 1. **FastQC** {% icon tool %} with the default parameters:
@@ -376,16 +234,6 @@
 >    - *"Is this single or paired library"*: `Paired-end`
 >        - {% icon param-file %} *"FASTQ/A file #1"*: select the output of **Cutadapt** {% icon tool %} *"Read 1 Output"*
 >        - {% icon param-file %} *"FASTQ/A file #2"*: select the output of **Cutadapt** {% icon tool %} *"Read 2 Output"*
-=======
-## Sub-step with **Bowtie2**
-
-> ### {% icon hands_on %} Hands-on: Task description
->
-> 1. **Bowtie2** {% icon tool %} with the following parameters:
->    - *"Is this single or paired library"*: `Paired-end`
->        - {% icon param-file %} *"FASTA/Q file #1"*: `out1` (output of **Cutadapt** {% icon tool %})
->        - {% icon param-file %} *"FASTA/Q file #2"*: `out2` (output of **Cutadapt** {% icon tool %})
->>>>>>> e2fe1c90
 >        - *"Do you want to set paired-end options?"*: `Yes`
 >            - *"Set the maximum fragment length for valid paired-end alignments"*: `1000`
 >            - *"Allow mate dovetailing"*: `Yes`
@@ -417,7 +265,6 @@
 >
 {: .question}
 
-<<<<<<< HEAD
 > ### {% icon comment %} Comment on the number of uniquely mapped.
 >
 > You could be surprised by the number of uniquely mapped compared to the number of multi-mapped reads.
@@ -436,14 +283,6 @@
 >
 > 1. **Filter** BAM datasets on a variety of attributes {% icon tool %} with the following parameters:
 >    - {% icon param-file %} *"BAM dataset(s) to filter"*: Select the output of  **Bowtie2** {% icon tool %} *"alignments"*
-=======
-## Sub-step with **Filter**
-
-> ### {% icon hands_on %} Hands-on: Task description
->
-> 1. **Filter** {% icon tool %} with the following parameters:
->    - {% icon param-file %} *"BAM dataset(s) to filter"*: `output` (output of **Bowtie2** {% icon tool %})
->>>>>>> e2fe1c90
 >    - In *"Condition"*:
 >        - {% icon param-repeat %} *"Insert Condition"*
 >            - In *"Filter"*:
@@ -489,22 +328,14 @@
 >
 {: .question}
 
-<<<<<<< HEAD
 ## Filter Duplicate Reads
-=======
-## Sub-step with **MarkDuplicates**
->>>>>>> e2fe1c90
 
 Because of the PCR amplification, there might be PCR duplicates which would over amplify some genomic regions. As the Tn5 insertion is random within an accessible region, we do not expect to see fragments with the same coordinates. We consider that such fragments to be PCR duplicates. We will remove them with `Picard`.
 
 > ### {% icon hands_on %} Hands-on: Remove duplicates
 >
 > 1. **MarkDuplicates** {% icon tool %} with the following parameters:
-<<<<<<< HEAD
 >    - {% icon param-file %} *"Select SAM/BAM dataset or dataset collection"*: Select the output of  **Filter** {% icon tool %} *"BAM"*
-=======
->    - {% icon param-file %} *"Select SAM/BAM dataset or dataset collection"*: `out_file1` (output of **Filter** {% icon tool %})
->>>>>>> e2fe1c90
 >    - *"If true do not write duplicates to the output file instead of writing them with appropriate flags set"*: `Yes`
 >
 >    > ### {% icon comment %} Comment: Default of  **MarkDuplicates** {% icon tool %}
@@ -544,36 +375,16 @@
 >
 {: .question}
 
-<<<<<<< HEAD
 ## Check Insert Sizes
 
 We will check the insert sizes (the distance between the first and second read) with `Picard CollectInsertSizeMetrics`. This is a very good indication of the quality of the ATAC-Seq.
-=======
-## Sub-step with **CollectInsertSizeMetrics**
->>>>>>> e2fe1c90
 
 > ### {% icon hands_on %} Hands-on: Plot the distribution of fragment sizes.
 >
 > 1. **CollectInsertSizeMetrics** {% icon tool %} with the following parameters:
-<<<<<<< HEAD
 >    - {% icon param-file %} *"Select SAM/BAM dataset or dataset collection"*: Select the output of  **MarkDuplicates** {% icon tool %} *"BAM output"*
 >    - *"Load reference genome from"*: `Local cache`
 >        - *"Using reference genome"*: `Human Dec. 2013 (GRCh38/hg38) (hg38)`
-=======
->    - {% icon param-file %} *"Select SAM/BAM dataset or dataset collection"*: `outFile` (output of **MarkDuplicates** {% icon tool %})
->    - *"Load reference genome from"*: `Local cache`
->        - *"Using reference genome"*: ``
->    - *"The level(s) at which to accumulate metrics"*: ``
->
->    ***TODO***: *Check parameter descriptions*
->
->    ***TODO***: *Consider adding a comment or tip box*
->
->    > ### {% icon comment %} Comment
->    >
->    > A comment about the tool or something else. This box can also be in the main text
->    {: .comment}
->>>>>>> e2fe1c90
 >
 > 2. Click on the {% icon galaxy-eye %} (eye) icon of the upper one of the 2 outputs (the pdf file).
 {: .hands_on}
@@ -595,7 +406,6 @@
 >
 {: .question}
 
-<<<<<<< HEAD
 This fragment size distribution is a good indication if your experiment worked or not.
 In absence of chromatin (without nucleosome), this is the profiles you would get:
 
@@ -604,27 +414,6 @@
 ![Fragment size distribution of another purified DNA](../../images/atac-seq/Screenshot_sizeDistribution_Naked2.png "Fragment size distribution of another purified DNA")
 
 Here are examples of Fragment size distributions of ATAC-Seq which were very noisy:
-=======
-## Sub-step with **Convert, Merge, Randomize**
-
-> ### {% icon hands_on %} Hands-on: Task description
->
-> 1. **Convert, Merge, Randomize** {% icon tool %} with the following parameters:
->    - {% icon param-file %} *"BAM dataset(s) to filter"*: `outFile` (output of **MarkDuplicates** {% icon tool %})
->    - *"Select BAM manipulation"*: `Convert`
->        - *""*: `BED`
->
->    ***TODO***: *Check parameter descriptions*
->
->    ***TODO***: *Consider adding a comment or tip box*
->
->    > ### {% icon comment %} Comment
->    >
->    > A comment about the tool or something else. This box can also be in the main text
->    {: .comment}
->
-{: .hands_on}
->>>>>>> e2fe1c90
 
 ![Fragment size distribution of a failed ATAC-Seq](../../images/atac-seq/Screenshot_sizeDistribution_Failed.png "Fragment size distribution of a failed ATAC-Seq")
 
@@ -642,7 +431,6 @@
 
 ## Call Peaks
 
-<<<<<<< HEAD
 We are now finished with the data preprocessing. Now, in order to find regions corresponding to potential open chromatin regions, we need a tool that can identify differntial covered regions. That is to say, we have to estimate the background read coverage and compare it
 with each read stack to find out if some read stacks (peaks) are bigger than the background (enriched). We use `Genrich` for that reason. It is very important at this point that we center the reads on the 5' extermity (where the Tn5 cut). You want actually your peaks around the nucleosomes and not directly on the nucleosome:
 ![Scheme of ATAC-seq reads relative to nucleosomes](../../images/atac-seq/schemeWithLegend.jpg "Scheme of ATAC-seq reads relative to nucleosomes")
@@ -656,19 +444,12 @@
 >
 > This means that the 5' extremity of the read is not really the center of the staggered position but reads on the positive strand should be shifted 5 bp to the right and reads on the negative strands should be shifted 4 bp to the left. Here we are focusing on broad regions so we will not apply these shifts.
 {: .comment}
-=======
-## Sub-step with **MACS2 callpeak**
->>>>>>> e2fe1c90
 
 > ### {% icon hands_on %} Hands-on: Task description
 >
 > 1. **Genrich** {% icon tool %} with the following parameters:
 >    - *"Are you pooling Treatment Files?"*: `No`
-<<<<<<< HEAD
 >    - {% icon param-file %} *"Treatment File(s)"*: Select the output of  **MarkDuplicates** {% icon tool %}
-=======
->        - {% icon param-file %} *"ChIP-Seq Treatment File"*: `out_file1` (output of **Convert, Merge, Randomize** {% icon tool %})
->>>>>>> e2fe1c90
 >    - *"Do you have a Control File?"*: `No`
 >    - *"Filter Options"*:
 >        - *"Remove PCR duplicates"*: `Yes`
@@ -699,7 +480,6 @@
 >    - {% icon param-file %} *"Convert"*: Select the output of **Text reformatting with awk** {% icon tool %} *"Bedgraph"*.
 >    - *"Converter settings to use"*: `Default`
 >
-<<<<<<< HEAD
 {: .hands_on}
 
 ### Convert NarrowPeak to BED3
@@ -711,21 +491,6 @@
 >    - *"Cut columns"*: `c1,c2,c3`
 >    - *"Delimited by"*: `Tab`
 >    - {% icon param-file %} *"From"*: Select the output of **Genrich** {% icon tool %} *"Peaks (encodepeak)"*.
-=======
-{: .question}
-
-## Sub-step with **Wig/BedGraph-to-bigWig**
-
-> ### {% icon hands_on %} Hands-on: Task description
->
-> 1. **Wig/BedGraph-to-bigWig** {% icon tool %} with the following parameters:
->    - {% icon param-file %} *"Convert"*: `output_treat_pileup` (output of **MACS2 callpeak** {% icon tool %})
->    - *"Converter settings to use"*: `Default`
->
->    ***TODO***: *Check parameter descriptions*
->
->    ***TODO***: *Consider adding a comment or tip box*
->>>>>>> e2fe1c90
 >
 > 2. **bedtools SortBED** order the intervals  {% icon tool %} with the following parameters:
 >    - {% icon param-file %} *"Sort the following bed,bedgraph,gff,vcf file"*: Select the output of **Cut** {% icon tool %} *"interval"*.
@@ -745,7 +510,6 @@
 >
 {: .hands_on}
 
-<<<<<<< HEAD
 ## Visualise Regions with **pyGenomeTracks**
 
 > ### {% icon hands_on %} Hands-on: Task description
@@ -783,15 +547,6 @@
 >                - *"Plot labels"*: `No`
 >    - *"Configure x-axis"*: `Yes`
 >        - *"Where to place the x-axis"*: `Bottom`
-=======
-## Sub-step with **Cut**
-
-> ### {% icon hands_on %} Hands-on: Task description
->
-> 1. **Cut** {% icon tool %} with the following parameters:
->    - *"Cut columns"*: `c1,c2,c3`
->    - {% icon param-file %} *"From"*: `output_narrowpeaks` (output of **MACS2 callpeak** {% icon tool %})
->>>>>>> e2fe1c90
 >
 > 2. Click on the {% icon galaxy-eye %} (eye) icon of the output.
 >
@@ -817,7 +572,6 @@
 >
 {: .question}
 
-<<<<<<< HEAD
 ## Create heatmap of genes
 
 You might also be interested in specific regions. For this, you can compute a heatmap. We will use the `deepTools plotHeatmap`. As an example, we will here make a heatmap centered on the transcription start sites (TSS).
@@ -825,108 +579,21 @@
 ### Generate computeMatrix
 
 The input of `plotHeatmap` is a matrix in a hdf5 format. To generate it you will use the tool `computeMatrix` that will evaluate the coverage at each locus you are interested in.
-=======
-## Sub-step with **pyGenomeTracks**
-
-> ### {% icon hands_on %} Hands-on: Task description
->
-> 1. **pyGenomeTracks** {% icon tool %} with the following parameters:
->    - *"Region of the genome to limit the operation"*: `chr22:21,620,000-21,660,000`
->    - In *"Include tracks in your plot"*:
->        - {% icon param-repeat %} *"Insert Include tracks in your plot"*
->            - *"Choose style of the track"*: `Bigwig track`
->                - *"Plot title"*: `Coverage from macs2 (extended +/-100bp)`
->                - {% icon param-file %} *"Track file bigwig format"*: `out_file1` (output of **Wig/BedGraph-to-bigWig** {% icon tool %})
->                - *"Color of track"*: `#c0504d`
->                - *"Minimum value"*: `0.0`
->                - *"Maximum value"*: `40.0`
->                - *"height"*: `5.0`
->                - *"Choose style of the plot."*: `fill`
->                - *""*: `Yes`
->        - {% icon param-repeat %} *"Insert Include tracks in your plot"*
->            - *"Choose style of the track"*: `Gene track / Bed track`
->                - *"Plot title"*: `Peaks from macs2 (extended +/-100bp)`
->                - {% icon param-file %} *"Track file bed format"*: `out_file1` (output of **Cut** {% icon tool %})
->                - *"Color of track"*: `#c0504d`
->                - *"Plot labels"*: `Yes`
->        - {% icon param-repeat %} *"Insert Include tracks in your plot"*
->            - *"Choose style of the track"*: `Gene track / Bed track`
->                - *"Plot title"*: `Genes`
->                - {% icon param-file %} *"Track file bed format"*: `output` (Input dataset)
->                - *"Type"*: `genes`
->        - {% icon param-repeat %} *"Insert Include tracks in your plot"*
->            - *"Choose style of the track"*: `Gene track / Bed track`
->                - *"Plot title"*: `CTCF peaks`
->                - {% icon param-file %} *"Track file bed format"*: `output` (Input dataset)
->                - *"Color of track"*: `#4bacc6`
->                - *"Plot labels"*: `Yes`
->    - *"Configure x-axis"*: `Yes`
->        - *"Where to place the x-axis"*: `Bottom`
->
->    ***TODO***: *Check parameter descriptions*
->
->    ***TODO***: *Consider adding a comment or tip box*
->
->    > ### {% icon comment %} Comment
->    >
->    > A comment about the tool or something else. This box can also be in the main text
->    {: .comment}
->
-{: .hands_on}
-
-***TODO***: *Consider adding a question to test the learners understanding of the previous exercise*
-
-> ### {% icon question %} Questions
->
-> 1. Question1?
-> 2. Question2?
->
-> > ### {% icon solution %} Solution
-> >
-> > 1. Answer for question1
-> > 2. Answer for question2
-> >
-> {: .solution}
->
-{: .question}
-
-
-## Sub-step with **computeMatrix**
->>>>>>> e2fe1c90
 
 > ### {% icon hands_on %} Hands-on: Generate the matrix
 >
 > 1. **computeMatrix** {% icon tool %} with the following parameters:
 >    - In *"Select regions"*:
-<<<<<<< HEAD
 >        - 1. *"Select regions"*
 >            - {% icon param-file %} *"Regions to plot"*: Select the dataset `hg38_Gencode_V28_chr22_geneName.bed`
-=======
->        - {% icon param-repeat %} *"Insert Select regions"*
->            - {% icon param-file %} *"Regions to plot"*: `output` (Input dataset)
->>>>>>> e2fe1c90
 >    - *"Sample order matters"*: `No`
 >        - {% icon param-file %} *"Score file"*: Select the output of **Wig/BedGraph-to-bigWig** {% icon tool %}.
 >    - *"computeMatrix has two main output options"*: `reference-point`
 >    - *"The reference point for the plotting"*: `beginning of region (e.g. TSS)`
 >    - *"Show advanced output settings"*: `no`
 >    - *"Show advanced options"*: `yes`
-<<<<<<< HEAD
 >        - *"Convert missing values to 0?"*: `yes`
 >        - *"Labels for the samples (each bigwig)"*: `ATAC-seq`
-=======
->        - *"Convert missing values to 0?"*: `Yes`
->        - *"Labels for the samples (each bigwig)"*: `ATAC-Seq`
->
->    ***TODO***: *Check parameter descriptions*
->
->    ***TODO***: *Consider adding a comment or tip box*
->
->    > ### {% icon comment %} Comment
->    >
->    > A comment about the tool or something else. This box can also be in the main text
->    {: .comment}
->>>>>>> e2fe1c90
 >
 {: .hands_on}
 
@@ -962,17 +629,7 @@
 >
 {: .question}
 
-<<<<<<< HEAD
-=======
-
-## Re-arrange
-
-To create the template, each step of the workflow had its own subsection.
-
-***TODO***: *Re-arrange the generated subsections into sections or other subsections.
-Consider merging some hands-on boxes to have a meaningful flow of the analyses*
-
->>>>>>> e2fe1c90
+
 # Conclusion
 
 In this training you should have learned about the general idea of ATAC-Seq. ATAC-Seq
