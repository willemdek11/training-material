---
layout: tutorial_hands_on

title: VGP assembly pipeline
zenodo_link: ''
enable: false
questions:
- what combination of tools can produce the highest quality assembly of vertebrate genomes?
- How can we evaluate how good it is? 
objectives:
- Learn the tools necessary to perform a de novo assembly of a vertebrate genome
- Evaluate the quality of the assembly
time_estimation: '2h'
key_points:
- The take-home messages
- They will appear at the end of the tutorial
contributors:
- delphine-l
- astrovsky01
- gallardoalba

---


# Introduction
{:.no_toc}

An assembly can be defined as a hierarchical data structure that maps the sequence data to a putative reconstruction of the target ({% cite Miller2010 %}). Advances in sequencing technologies over the last few decades have revolutionised the field of genomics, allowing for a reduction in both the time and resources required to carry out de novo genome assembly. Until recently, second-generation DNA sequencing technologies allowed to produced either short highly accurate reads, or error-prone long reads. However, in recent years, third-generation sequencing technologies, usually known as real-time single-molecule sequencing, have become dominant in de novo assembly of large genomes. It uses native DNA fragments to sequence instead of template amplification, avoiding copying errors, sequence-dependent biases and information losses ({% cite Hon2020 %}). An example of such a technology is PacBio Single molecule high-fidelity (HiFi) Sequencing, which enables average read lengths of 10-20 kb with average sequence identity greater than 99%, which is one of the technologies used to generate the data for this tutorial.

Deciphering the structural organisation of complex vertebrate genomes is currently one of the most important problems in genomics. ({% cite Frenkel2012 %}). However, despite the great progress made in recent years, a key question remain to be answered: what combination of data and tools can produce the highest quality assembly? In order to adequately answer this question, it is necessary to analyse two of the main factors that determine the difficulty of genome assembly processes: repeated sequences and heterozigosity.

Repetitive sequences can be grouped into two categories: interspersed repeats, such as transposable elements (TE) that occur at multiple loci throughout the genome, and tandem repeats (TR), that occur at a single locus ({% cite Trresen2019 %}). Repetitive sequences, and TE in particular, are an important component of eukariotes genomes, constituting more than a third of the genome in the case of mammals ({% cite SoteroCaio2017 %}, {% cite Chalopin2015 %}). In the case of tamdem repeats, various estimates suggest that they are present in at least one third of human protein sequences ({% cite Marcotte1999 %}). TE content is probably the main factor contributing to fragmented genomes, specially in the case of large genomes, as its content is highly correlated with genome size ({% cite SoteroCaio2017 %}). On the other hand, TR usually lead to local genome assembly collapse and partial or complete loss of genes, specially when the read length of the sequencing method is shorter than the TR ({% cite Trresen2019 %}).

In the case of heterozygosity, haplotype phasing, that is, the identification of alleles that are co-located on the same chromosome, has become a fundamental problem in heterozygous and polyploid genome assemblies ({% cite Zhang2020 %}). A common strategy to overcome these difficulties is to remap genomes to a single haplotype, which represents the whole genome. This approach is useful for highly inbred samples that are nearly homozygous, but when applied to highly heterozygous genomes, such as aquatic organism, it missses potential differences in sequence, structure, and gene presence, usually leading to ambiguties and redundancies in the initial contig-level assemblies ({% cite DominguezDelAngel2018 %}, {% cite Zhang2020 %}).

To address these problems, the G10K consortium launched the Vertebrate Genomes Project (VGP), whose goal is generating high-quality, near-error-free, gap-free, chromosome-level, haplotype-phased, annotated reference genome assembly for each of the vertebrate species currently present on planet Earth ({% cite Rhie2021 %}). The protocol proposed in this tutorial, the VGP assembly pipeline, is the result of years of study and analysis of the available tools and data sources.


> ### Agenda
>
> In this tutorial, we will cover:
>
> 1. TOC
> {:toc}
>
{: .agenda}

# VGP assembly pipeline overview

The figure 1 represents the VGP assembly pipeline. 

![fig1:VGP pipeline](../../images/vgp_assembly/VGP_Pipeline.png "VPG Pipeline 2.0")

In order to facilitate the development of the workflow, we will structure it in four main sections:

- Genome profile analysis
- HiFi long read phased assembly with Hifiasm
- Hybrid scaffolding based on phased assembly and Bionano data
- Hybrid scaffolding based on a phased assembly and Hi-C mapping data

**TODO:** suggest including here something about how the Galaxy workflow has additional steps (e.g. parse parameter value), so that it can run automatically, but if run step by step in this tutorial, then some of those steps are just manually entered value (e.g. genome size parameter)

## Background on datasets

In order to reduce processing times, we will use samples from _Saccharomyces cerevisiae_, one of the most intensively studied eukaryotic model organisms in molecular and cell biology. This organisms can be haploid or diploid, depending the stage of its life cycle. Both cell types are stable and can reproduce asexually by mitosis.

The VGP assembly pipeline requires datasets generated by three different technologies: PacBio HiFi reads, Bionano optical maps, and Hi-C chromatin interaction maps.

PacBio HiFi reads rely on the Single Molecule Real-Time (SMRT) sequencing technology. It is based on real-time imaging of fluorescently tagged nucleotides as they are synthesized along individual DNA template molecules, combining multiple subreads of the same circular template using a statistical model to produce one highly accurate consensus sequence, along with base quality values (figure 2). This technology allows to generate long-read sequencing dataseets with read lengths averaging 10-25 kb and accuracies greater than 99.5%.

![fig2:PacBio sequencing technolgoy](../../images/vgp_assembly/pacbio_hifi.png "PacBio HiFi sequencing")

Optical genome mapping is a method for detecting structural variants. The generation of Bionano optical maps starts with high molecular weight DNA, which is labeled at specific sequences motif with a fluorescent dye, resulting in a unique fluorescence pattern for each individual genome. The comparison of the labelled fragments among different samples enables the detection of structural variants. Optical maps are integrated with the primary assemby sequence in order to identify and correct potential chimeric joints, and estimate the gap sizes.

The high-throughput chromosome conformation capture (Hi-C) technology is based on the capture of the chromatin conformation, enabling the identification of topological domains. Hi-C chromatin interaction maps methods first crosslink the chromatin in its 3D conformation. The crosslinked DNA is digested using restriction enzymes, and the digested ends are filled with biotinylated nucleotides. Next, the blunt ends  of spatially proximal digested end are ligated, preserving the chromosome interaction regions. Finally, the DNA is purified to assure that only fragments originating from ligation events are sequenced. 

# Get data

> ### {% icon hands_on %} Hands-on: Data upload
>
> 1. Create a new history for this tutorial
> 2. Import the files from [Zenodo]({{ page.zenodo_link }})
>
>    - Open the file {% icon galaxy-upload %} __upload__ menu
>    - Click on **Rule-based** tab
>    - *"Upload data as"*: `Datasets`
>    - Copy the tabular data, paste it into the textbox and press <kbd>Build</kbd>
>
>       ```
>   Hi-C_dataset_F   https://zenodo.org/record/5550653/files/SRR7126301_1.fastq.gz?download=1   fastqsanger.gz    Hi-C
>   Hi-C_dataset_R   https://zenodo.org/record/5550653/files/SRR7126301_2.fastq.gz?download=1   fastqsanger.gz    Hi-C
>   Bionano_dataset    https://zenodo.org/record/5550653/files/bionano.cmap?download=1   cmap    Bionano
>       ```
>
>    - From **Rules** menu select `Add / Modify Column Definitions`
>       - Click `Add Definition` button and select `Name`: column `A`
>       - Click `Add Definition` button and select `URL`: column `B`
>       - Click `Add Definition` button and select `Type`: column `C`
>       - Clich `Add Definition` button and select `Name Tag`: column `D`
>    - Click `Apply` and press <kbd>Upload</kbd>
>   
> 3. Import the remaining datasets from [Zenodo]({{ page.zenodo_link }})
>
>    - Open the file {% icon galaxy-upload %} __upload__ menu
>    - Click on **Rule-based** tab
>    - *"Upload data as"*: `Collections`
>    - Copy the tabular data, paste it into the textbox and press <kbd>Build</kbd>
>
>       ```
>   SRR13577846_1    https://zenodo.org/record/5550653/files/SRR13577846_1.30x.wgaps.fastq.gz?download=1  fastqsanger.gz    HiFi  HiFi_collection
>   SRR13577846_2    https://zenodo.org/record/5550653/files/SRR13577846_2.30x.wgaps.fastq.gz?download=1  fastqsanger.gz    HiFi  HiFi_collection
>   SRR13577846_3    https://zenodo.org/record/5550653/files/SRR13577846_3.30x.wgaps.fastq.gz?download=1  fastqsanger.gz    HiFi  HiFi_collection
>       ```
>
>    - From **Rules** menu select `Add / Modify Column Definitions`
>       - Click `Add Definition` button and select `List Identifier(s)`: column `A`
>       - Click `Add Definition` button and select `URL`: column `B`
>       - Click `Add Definition` button and select `Type`: column `C`
>       - Clich `Add Definition` button and select `Group Tag`: column `D`
>       - Clich `Add Definition` button and select `Collection Name`: column `E`
>    - Click `Apply` and press <kbd>Upload</kbd>
>
{: .hands_on}


# Data quality assessment

To begin our analysis we will carry out the evaluation and pre-processing of our data. In order to identify potential anomalies in the data, we are going to use [FastQC](https://www.bioinformatics.babraham.ac.uk/projects/fastqc/), an open-source tool that provides a simple way to quality control raw sequence data.

> ### {% icon hands_on %} Hands-on: Quality check
>
> 1. Run **FastQC** {% icon tool %} with the following parameters
>    - {% icon param-collection %} *"Raw read data from your current history"*: `HiFi_collection`
>
> 2. {% tool [MultiQC](toolshed.g2.bx.psu.edu/repos/iuc/multiqc/multiqc/1.8+galaxy1) %} with the following parameters:
>    - In *"Results"*:
>      - *"Which tool was used generate logs?"*: `FastQC`
>      - {% icon param-collection %} *"Dataset collection"*: select the `FastQC on collection:Raw Data` dataset.
>    - In *"Report title"*: `HiFi quality report`
> 3. Click on the {% icon galaxy-eye %} (eye) icon and inspect the generated HTML file
>
{: .hands_on}

![fig3:HiFi Quality report](../../images/vgp_assembly/quality_plot.png "PacBio HiFi qualiry report")

As we can see, the mean Phred score is over 80 in all the samples, which means that the base call accuracy is around 99.999999%!


> ### {% icon comment %} Comments
> For more information on the topic of quality control, please see our training materials [here](https://training.galaxyproject.org/training-material/topics/sequence-analysis/tutorials/quality-control/tutorial.html).
{: .comment}

According the quality report, less that 0.1% of the reads include adaptor sequences. Despide of this, we will trim the residual adaptors sequences by using Cutadapt, in order to avoid potential reads which could interfer in the subsequent steps.

> ### {% icon hands_on %} Hands-on: Optional step: primer removal
>
> 1. {% tool [Cutadapt](toolshed.g2.bx.psu.edu/repos/lparsons/cutadapt/cutadapt/3.4) %} with the following parameters:
>    - *"Single-end or Paired-end reads?"*: `Single-end`
>        - {% icon param-collection %} *"FASTQ/A file"*: `HiFi_collection`
>        - In *"Read 1 Options"*:
>            - In *"5' or 3' (Anywhere) Adapters"*:
>                - {% icon param-repeat %} *"Insert 5' or 3' (Anywhere) Adapters"*
>                    - *"Source"*: `Enter custom sequence`
>                        - *"Enter custom 5' or 3' adapter name"*: `First adapter`
>                        - *"Enter custom 5' or 3' adapter sequence"*: `ATCTCTCTCAACAACAACAACGGAGGAGGAGGAAAAGAGAGAGAT`
>                - {% icon param-repeat %} *"Insert 5' or 3' (Anywhere) Adapters"*
>                    - *"Source"*: `Enter custom sequence`
>                        - *"Enter custom 5' or 3' adapter name"*: `Second adapter`
>                        - *"Enter custom 5' or 3' adapter sequence"*: `ATCTCTCTCTTTTCCTCCTCCTCCGTTGTTGTTGTTGAGAGAGAT`
>    - In *"Adapter Options"*:
>        - *"Match times"*: `3`
>        - *"Maximum error rate"*: `0.1`
>        - *"Minimum overlap length"*: `35`
>        - *"Look for adapters in the reverse complement"*: `True`
>    - In *"Filter Options"*:
>        - *"Discard Trimmed Reads"*: `Yes`
>
> 2. Rename the output file as `HiFi_collection (trim)`. To rename an output file, click on the result, and then click again on the title to change it. After closing, you may need to refresh the history to see the name change.
>
{: .hands_on}

# Genome profile analysis

An important step before starting a de novo genome assembly project is to proceed with the analysis of the genome profile. Determining these characteristics in advance has the potential to reveal whether an analysis is not reflecting the full complexity of the genome, for example, if the number of variants is underestimated or a significant fraction of the genome is not assembled ({% cite Vurture2017 %}).

Traditionally DNA flow citometry was considered the golden standart for estimating the genome size, one of the most important factors to determine the required coverage level. However, nowadays experimental methods have been replaced by computational approaches {% cite wang2020estimation %}. One of the most widely used procedures for undertaking genomic profiling is the analyis of k-mer frequencies. It allows to provide information not only about the genomic complexity, such as the genome size, levels of heterozygosity and repeat content, but also about the data quality. In addition, k-mer spectra analysis can be used in a reference-free manner for assessing genome assembly quality metrics ({% cite Rhie2020 %}).

> ### {% icon details %} K-mer size, sequencing coverage and genome size
>
>K-mers are unique substrings of length k contained within a DNA sequence. For example, the DNA sequence *TCGATCACA* can be decomposed into six unique k-mers that have five bases long: *TCGAT*, *CGATC*, *GATCA*, *ATCAC* and *TCACA*. A sequence of length L will have  L-k+1 k-mers. On the other hand, the number of possible k-mers can be calculated as  n<sup>k</sup>, where n is number of possible monomers and k is the k-mer size.
>
>
>---------| -------------|-----------------------
>  Bases  |  K-mer size  |  Total possible k-mers
>---------| -------------|-----------------------
>    4    |       1      |            4          
>    4    |       2      |           16          
>    4    |       3      |           64          
>    4    |       4      |          256          
>    4    |      ...     |          ...          
>    4    |      10      |    1.048.576         
>---------|--------------|-----------------------
>
> Thus, the k-mer size is a key parameter, which must be large enough to map  uniquely to the genome, but not too large, since it can lead to wasting computational resources. In the case of the human genome, k-mers of 31 bases in length lead to 96.96% of unique k-mers.
>
>Each unique k-mer can be assigned a value for coverage based on the number of times it occurs in a sequence, whose distribution will approximate a Poisson distribution, with the peak corresponding to the average genome sequencing depth. From the genome coverage, the genome size can be easily computed.
{: .details}

    
In section we will use two basic tools to computationally estimate the genome features: Meryl and GenomeScope.

## Generation of k-mer spectra with **Meryl**

Meryl will allow us to perform the k-mer profiling by decomposing the sequencing data into k-lenght substrings and determining its frequency. The original version was developed for use in the Celera Assembler, and it comprises three modules: one for generating k-mer databases, one for filtering and combining databases, and one for searching databases. The k-mer database is stored in sorted order, similar to words in a dictionary ({% cite Rhie2020 %}).

> ### {% icon comment %} K-mer size estimation
>
>  Given an estimated genome size (G) and a tolerable collision rate (p), an appropriate k can be computed as k = log4 (G(1 − p)/p).
>
{: .comment}

> ### {% icon hands_on %} Hands-on: Generate k-mers count distribution
>
> 1. {% tool [Meryl](toolshed.g2.bx.psu.edu/repos/iuc/meryl/meryl/1.3+galaxy2) %} with the following parameters:
>    - *"Operation type selector"*: `Count operations`
>        - *"Count operations"*: `Count: count the ocurrences of canonical k-mers`
>        - {% icon param-collection %} *"Input sequences"*: `HiFi_collection (trim)`
>        - *"K-mer size selector"*: `Set a k-mer size`
>            - "*K-mer size*": `21`
>
>    > ### {% icon comment %} Election of k-mer size
>    >
>    > We used 21 as k-mer size, as this length has demonstrated to be sufficiently long that most k-mers are not repetitive and is short enough that the analysis will be more robust to sequencing errors. For extremely large (haploid size over 10 Gb) and/or very repetitive genomes, it is recommended to use larger k-mer lengths to increase the number of unique k-mers. 
>    {: .comment}
>
> 2. Rename it `Collection meryldb`
>
> 3. {% tool [Meryl](toolshed.g2.bx.psu.edu/repos/iuc/meryl/meryl/1.3+galaxy1) %} with the following parameters:
>    - *"Operation type selector"*: `Operations on sets of k-mers`
>        - *"Operations on sets of k-mers"*: `Union-sum: return k-mers that occur in any input, set the count to the sum of the counts`
>        - {% icon param-file %} *"Input meryldb"*: `Collection meryldb`
>
> 4. Rename it as `Merged meryldb`    
>
> 5. {% tool [Meryl](toolshed.g2.bx.psu.edu/repos/iuc/meryl/meryl/1.3+galaxy0) %} with the following parameters:
>    - *"Operation type selector"*: `Generate histogram dataset`
>        - {% icon param-file %} *"Input meryldb"*: `Merged meryldb`
>
> 6. Finally, rename it as `Meryldb histogram`.
>
{: .hands_on}


## Genome profiling with **GenomeScope2**

The next step is to computationally infer the genome properties from the k-mer count distribution generated by Meryl, for which we'll use GenomeScope2. It relies in a nonlinear least-squares optimization to fit a mixture of negative binomial distributions, generating estimated values for genome size, repetitiveness, and heterozygosity rates ({% cite RanalloBenavidez2020 %}).

> ### {% icon hands_on %} Hands-on: Estimate genome properties
>
> 1. {% tool [GenomeScope](toolshed.g2.bx.psu.edu/repos/iuc/genomescope/genomescope/2.0) %} with the following parameters:
>    - {% icon param-file %} *"Input histogram file"*: `Meryldb histogram`
>    - *"K-mer length used to calculate k-mer spectra"*: `21`
>
>   - In "*Output options*": mark `Summary of the analysis`
>   - In "*Advanced options*":
>       - *"Create testing.tsv file with model parameters"*: `true`
>
>    {: .comment}
>
{: .hands_on}

Genomescope will generate six outputs:
    
- Plots
    - *Linear plot*: K-mer spectra and fitted models: frequency (y-axis) versus coverage.
    - *Log plot*: logarithmic transformation of the previous plot.
    - Transformed linear plot: K-mer spectra and fitted models: frequency times coverage (y-axis) versus coverage (x-axis). It allows to increases the heights of higher-order peaks, overcoming the effect of high heterozygosity.
    - Transformed log plot: logarithmic transformation of the previous plot.
- Model: this file includes a detailed report about the model fitting.
- Summary: it includes the properties infered from the model, such as genome haploid length and the percentage of heterozygosity.

Now, let's analyze the k-mer profiles, fitted models and estimated parameters:

![fig3:Genomescope plot](../../images/vgp_assembly/genomescope_plot.png "Genomescope2 plot")

As we can see, there is an unique peak centered around 28, which is the coverage with the highest number of different 21-mers. According the normal-like k-mer spectra, we can infer that it is a haploid genome. The large number of unique k-mers on the left side with frequence around one is due to error during the sequencing process.

Before jumping to the next section, we need to carry out some operation on the output generated by Genomescope2. The goal is to generate some parameters which at a later stage will be used by **purge_dups** ({% cite Guan2019 %}). Lets start with the `estimated genome size`.

> ### {% icon hands_on %} Hands-on: Get estimated genome size
>
> 1. {% tool [Replace](toolshed.g2.bx.psu.edu/repos/bgruening/text_processing/tp_find_and_replace/1.1.3) %} with the following parameters:
>    - {% icon param-file %} *"File to process"*: `summary` (output of **GenomeScope** {% icon tool %})
>    - *"Find pattern"*: `bp`
>    - *"Replace all occurences of the pattern"*: `Yes`
>    - *"Find and Replace text in"*: `entire line`
>
> 2. {% tool [Replace](toolshed.g2.bx.psu.edu/repos/bgruening/text_processing/tp_find_and_replace/1.1.3) %} with the following parameters:
>    - {% icon param-file %} *"File to process"*: output file of **Replace** {% icon tool %})
>    - *"Find pattern"*: `,`
>    - *"Replace all occurences of the pattern"*: `Yes`
>    - *"Find and Replace text in"*: `entire line`
>
> 3. {% tool [Search in textfiles (grep)](toolshed.g2.bx.psu.edu/repos/bgruening/text_processing/tp_grep_tool/1.1.1) %} with the following parameters:
>    - {% icon param-file %} *"Select lines from"*: output file of the previous step.
>    - *"Type of regex"*: `Basic`
>    - *"Regular Expression"*: `Haploid`
>
> 4. {% tool [Convert delimiters to TAB](Convert characters1) %} with the following parameters:
>    - {% icon param-file %} *"in Dataset"*: output of **Search in textfiles** {% icon tool %}
>
> 5. {% tool [Advanced Cut](toolshed.g2.bx.psu.edu/repos/bgruening/text_processing/tp_cut_tool/1.1.0) %} with the following parameters:
>    - {% icon param-file %} *"File to cut"*: output of **Convert delimiters to TAB** {% icon tool %}
>    - *"Cut by"*: `fields`
>        - *"List of Fields"*: `Column: 5`
>
> 6. {% tool [Parse parameter value](param_value_from_file) %}(param_value_from_file) with the following parameters:
>    - {% icon param-file %} *"Input file containing parameter to parse out of"*: output of **Advanced Cut** {% icon tool %}
>    - *"Select type of parameter to parse"*: `Integer`
>
> 7. Rename the output as `Estimated genome size`.
>
> > ### {% icon question %} Questions
> >
> > What is the estimated genome size?
> >
> > > ### {% icon solution %} Solution
> > >
> > > The estimated genome size is 12664060 bp.
> > >
> > {: .solution}
> >
> {: .question}
> 
{: .hands_on}

Now let's parse the `upper bound for the read depth estimation` parameter.
       
> ### {% icon hands_on %} Hands-on: Get maximum read depth
>
> 1. {% tool [Compute an expression on every row](toolshed.g2.bx.psu.edu/repos/devteam/column_maker/Add_a_column1/1.6) %} with the following parameters:
>    - *"Add expression"*: `1.5*c3`
>    - {% icon param-file %} *"as a new column to"*: `model_params` (output of **GenomeScope** {% icon tool %})
>    - *"Round result?"*: `Yes`
>    - *"Input has a header line with column names?"*: `No`
>
> 2. {% tool [Compute an expression on every row](toolshed.g2.bx.psu.edu/repos/devteam/column_maker/Add_a_column1/1.6) %} with the following parameters:
>    - *"Add expression"*: `3*c7`
>    - {% icon param-file %} *"as a new column to"*: output of **Compute** {% icon tool %})
>    - *"Round result?"*: `Yes`
>    - *"Input has a header line with column names?"*: `No`
>
> 3. Rename it as `Parsing temporal output`
>
> 4. {% tool [Advanced Cut](toolshed.g2.bx.psu.edu/repos/bgruening/text_processing/tp_cut_tool/1.1.0) %} with the following parameters:
>    - {% icon param-file %} *"File to cut"*: `Parsing temporal output` (output of **Compute** {% icon tool %})
>    - *"Cut by"*: `fields`
>        - *"List of Fields"*: `Column 8`
>
> 5. {% tool [Parse parameter value](param_value_from_file) %} with the following parameters:
>    - {% icon param-file %} *"Input file containing parameter to parse out of"*: output of **Advanced Cut** {% icon tool %}
>    - *"Select type of parameter to parse"*: `Integer`
>
> 6. Rename it as `Maximum depth`
>
> > ### {% icon question %} Questions
> >
> > What is the estimated maximum depth?
> >
> > > ### {% icon solution %} Solution
> > >
> > > The estimated maximum depth is  63 reads.
> > >
> > {: .solution}
> >
> {: .question}
>
{: .hands_on}

Finally, let's parse the `transition between haploid and diploid coverage depths` parameter.

> ### {% icon hands_on %} Hands-on: Get transition parameter        
> 1. {% tool [Advanced Cut](toolshed.g2.bx.psu.edu/repos/bgruening/text_processing/tp_cut_tool/1.1.0) %} with the following parameters:
>    - {% icon param-file %} *"File to cut"*: `Parsing temporal output` (output of **Compute** {% icon tool %})
>    - *"Cut by"*: `fields`
>        - *"List of Fields"*: `Column 7`
>
> 2. {% tool [Parse parameter value](param_value_from_file) %} with the following parameters:
>    - {% icon param-file %} *"Input file containing parameter to parse out of"*: output of **Advanced Cut** {% icon tool %}
>    - *"Select type of parameter to parse"*: `Integer`
>
> 3. Rename it as `Transition parameter`
>
> > ### {% icon question %} Questions
> >
> > What is the estimated transition parameter?
> >
> > > ### {% icon solution %} Solution
> > >
> > > The estimated transition parameter is  21 reads.
> > >
> > {: .solution}
> >
> {: .question}
>
{: .hands_on}


# HiFi long read phased assembly with hifiasm

Once we have finished the genome profiling stage, we can start the genome assembly with **hifiasm**,  a fast open-source de novo assembler specifically developed for PacBio HiFi reads.

## Genome assembly with **hifiasm**

One of the key focus of hifiams is to different copies of a segmental duplication involving a single segregating site, allowing to resolve near-identical, but not exactly identical, repeats and segmental duplications ({% cite Cheng2021 %}).

> ### {% icon comment %} Hifiasm algorithm details
>
>By default hifiasm performs three rounds of haplotype-aware error correction to correct sequence errors but keeping heterozygous alleles. A position on the target read to be corrected is considered informative if there are tow different nucleotides at the position of the alignment, and each type is supported by at least tree reads.
>
> ![fig4:Hifiasm algorithm overview](../../images/vgp_assembly/hifiasm_algorithm.png "Hifiasm algorithm overview. Orange and blue bars represent the reads with heterozygous alleles carrying local phasing information, while green bars come from the homozygous regions without any heterozygous alleles.")
>
>Then, hifiasm builds a phased assembly string graph with local phasing information from the corrected reads. Only the reads coming from the same haplotype are connected in the phased assembly graph. After transitive reduction, a pair of heterozygous alleles will be represented by a _bubble_ in the string graph. If there are no additional data, hifiasm arbitrarily selects one side of each bubble and outputs a primary assembly. For a heterozygous genome, the primary assembly generated at this step may still contain haplotigs from more than one homologous haplotype.
>
>
{: .comment}

> ### {% icon hands_on %} Hands-on: Phased assembly with **hifiasm**
>
> 1. {% tool [Hifiasm](toolshed.g2.bx.psu.edu/repos/bgruening/hifiasm/hifiasm/0.14+galaxy0) %} with the following parameters:
>    - *"Assembly mode"*: `Standard`
>        - {% icon param-file %} *"Input reads"*: `HiFi_collection (trim)` (output of **Cutadapt** {% icon tool %})
>    - *"Options for purging duplicates"*: `Specify`
>       - *"Coverage upper bound"*: `63` (maximum depth previously obtained)
>    - *"Options for Hi-C partition"*: `Specify`
>       - *"Hi-C R1 reads"*: `Hi-C_dataset_F`
>       - *"Hi-C R2 reads"*: `Hi-C_dataset_R`
>
> 2. Rename the `Hi-C hap1 contig graph` as `Primary contig graph` and add a `#primary` tag
> 3. Rename the `Hi-C hap2 contig graph` as `Alternate contig graph` and  add a `#alternate` tag
>
{: .hands_on}

Hifiasm generates four outputs in GFA format; this format is specially designed to capture sequence graphs as the product of an assembly, a representation of variation in genomes, splice graphs in genes, or even overlap between reads from long-read sequencing technology.

## Convert GFA format to FASTA with **GFA to FASTA** 

We have obtained the fully phased contig graphs of the primary and alternate haplotypes, but the output format of **hifiasm** is not adequate for the subsequent steps, so we will convert them into fasta format.

> ### {% icon hands_on %} Hands-on: convert GFA to FASTA
>
> 1. {% tool [GFA to FASTA](toolshed.g2.bx.psu.edu/repos/iuc/gfa_to_fa/gfa_to_fa/0.1.2) %} with the following parameters:
>    - {% icon param-files %} *"Input GFA file"*: select `Primary contig graph` and the `Alternate contig graph` datasets
>
> 2. Rename the outputs as `Primary contig FASTA` and `Alternate contig FASTA`
>
{: .hands_on}

## Initial assembly evaluation

Once generated the draft assembly, it is a good idea to evaluate its quality. 

> ### {% icon hands_on %} Hands-on: assembly evaluation with Quast
>
> 1. {% tool [Quast](toolshed.g2.bx.psu.edu/repos/iuc/quast/quast/5.0.2+galaxy1) %} with the following parameters:
>    - *"Use customized names for the input files?"*: `Yes, specify custom names`
>    - In *"1. Contigs/scaffolds"*:
>        - {% icon param-file %} *"Contigs/scaffolds file"*: `Primary contig FASTA`
>        - *"Name"*: `Primary assembly`
>    - Click in *"Insert Contigs/scaffolds"*
>    - In *"2. Contigs/scaffolds"*:
>        - {% icon param-file %} *"Contigs/scaffolds file"*: `Alternate contig FASTA`
>        - *"Name"*: `Alternate assembly`
>    - *"Reads options"*: `Pacbio SMRT reads`
>        - {% icon param-collection %} *"FASTQ file"*: `HiFi collection (trim)`
>    - *"Type of assembly"*: `Genome`
>        - *"Use a reference genome?"*: `No`
>            - *"Estimated reference genome size (in bp) for computing NGx statistics"*: `12664060` (previously estimated)
>        - *"Type of organism"*: `Eukaryote: use of GeneMark-ES for gene finding, Barrnap for ribosomal RNA genes prediction, BUSCO for conserved orthologs finding (--eukaryote)`
>    - *"Is genome large (>100Mpb)?"*: `No`
>
>    > ### {% icon comment %} Comment
>    >
>    > Remember that for this training we are using _S. cerevisiae_, a reduced genome. In the case of assembling a vertebrate genome, you must select `yes` in the previous option.
>    {: .comment}
>
> 2. Rename the HTML report as `QUAST initial report`
>
{: .hands_on}

Let's have a look at the HTML report.

![fig5:QUAST plot](../../images/vgp_assembly/QUAST_initial.png "Quast initial report.")

> ### {% icon question %} Questions
>
> 1. What is the longest contig in the primary assembly? And in the alternate one?
> 2. What is the N50 of the primary assembly?
> 3. Which percentage of reads mapped to each assembly? 
>
> > ### {% icon solution %} Solution
> >
> > 1. The longest contig in the primary assembly is 914.549 bp, and 15.845 bp in the alternate assembly.
> > 2. The N50 of the primary assembly is 425.706 bp.
> > 3. According the report, 100% of reads mapped to the primary assembly, but only around 57% mapped to the alternate assembly.
> > 
> {: .solution}
>
{: .question}

> ### {% icon hands_on %} Hands-on: assessing assembly completness with BUSCO
>
> 1. {% tool [Busco](toolshed.g2.bx.psu.edu/repos/iuc/busco/busco/5.0.0+galaxy0) %} with the following parameters:
>    - {% icon param-files %} *"Sequences to analyse"*: `Primary contig FASTA` and `Alternate contig FASTA`
>    - *"Mode"*: `Genome assemblies (DNA)`
>        - *"Use Augustus instead of Metaeuk"*: `Use Metaeuk`
>    - *"Auto-detect or select lineage?"*: `Select lineage`
>       - *"Lineage"*: `Saccharomycetes`
>    - *"Which outputs should be generated"*: `short summary text`
>
>    > ### {% icon comment %} Comment
>    >
>    > Remember to modify the lineage option if you are working with vertebrate genomes.
>    {: .comment}
>
> 2. Rename the summary as `BUSCO initial report`
>
{: .hands_on}

> ### {% icon question %} Questions
>
> 1. Which percentage of Benchmarking Universal Single-Copy Orthologs (BUSCO) genes have been identified?
> 2. How many BUSCOs gene are absent?
>
> > ### {% icon solution %} Solution
> >
> > 1. According the report, our assembly contains the complete sequence of  99.3% of BUSCO genes.
> > 2. 8 BUSCO genes are missing.
> > 
> {: .solution}
>
{: .question}


> ### {% icon hands_on %} Hands-on: K-mer based evaluation with Merqury
>
> 1. {% tool [Merqury](toolshed.g2.bx.psu.edu/repos/iuc/merqury/merqury/1.3) %} with the following parameters:
>    - *"Evaluation mode"*: `Default mode`
>        - {% icon param-file %} *"K-mer counts database"*: `Merged meryldb`
>        - *"Number of assemblies"*: `Two assemblies
>            - {% icon param-file %} *"First genome assembly"*: `Primary contig FASTA`
>            - {% icon param-file %} *"Second genome assembly"*: `Alternate contig FASTA`    
>
{: .hands_on}
    
    
# Post-assembly processing

An ideal haploid representation would consist of one allelic copy of all heterozygous regions in the two haplomes (haplotype contigs), as well as all hemizygous regions from both haplomes. However, the allelic relationship between haplotypes still present a problem for *de novo* genome assembly, specially in high heterozygous genomes; sequence divergence between pair of allelic sequences can lead to assemble there regions as separate contigs, rather than the expected single haplotype-fused contig. It can result in assemblies signicantly larger than the haploid genome size, which can lead to interferences in downstream stages, such as scaffolding and gene annotation ({% cite Guan2019 %}, {% cite Roach2018 %}). 

Usually, allelic relationships are inferred at the post-assembly stage. Despite the haplotig processing requites multiple steps, the approach used in this tutorial can be summaryzed in two steps: firstly we will identify the syntenic contigs by using the mapped read coverage and **minimap2** ({% cite Li2018 %}) alignments. Then, we will resolve the haplotigs and overlaps in the primary assembly by using **purge_dups**.

## Remove haplotypic duplication with **purge_dups**

This step includes 11 steps, summarized in the following scheme:

![fig4:Post-processing step](../../images/vgp_assembly/purge_dupspipeline.png "Purge_dups pipeline")


> ### {% icon hands_on %} Hands-on: purge_dups pipeline
>
> 1. {% tool [Collapse Collection](toolshed.g2.bx.psu.edu/repos/nml/collapse_collections/collapse_dataset/4.2) %} with the following parameters:
>    - {% icon param-collection %} *"Collection of files to collapse into single dataset"*:`HiFi_collection (trim)`
> 
> 2. Rename de output as `HiFi reads collapsed`
>
> 3. {% tool [Map with minimap2](toolshed.g2.bx.psu.edu/repos/iuc/minimap2/minimap2/2.17+galaxy4) %} with the following parameters:
>    - *"Will you select a reference genome from your history or use a built-in index?"*: `Use a genome from history and build index`
>        - {% icon param-file %} *"Use the following dataset as the reference sequence"*: `Primary contig FASTA`
>    - *"Single or Paired-end reads"*: `Single`
>        - {% icon param-collection %} *"Select fastq dataset"*: `HiFi_collection (trim)` (output of **Cutadapt** {% icon tool %})
>        - *"Select a profile of preset options"*: `Long assembly to reference mapping (-k19 -w19 -A1 -B19 -O39,81 -E3,1 -s200 -z200 --min-occ-floor=100). Typically, the alignment will not extend to regions with 5% or higher sequence divergence. Only use this preset if the average divergence is far below 5%. (asm5)`
>    - In *"Set advanced output options"*:
>        - *"Select an output format"*: `paf`
>
> 4. Rename the output as `Reads mapped to contigs`
> 
> 5. {% tool [purge_dups](toolshed.g2.bx.psu.edu/repos/iuc/purge_dups/purge_dups/1.2.5+galaxy3) %} with the following parameters:
>    - *"Function mode"*: `Calculate coverage cutoff, base-level read depth and create read depth histogram for PacBio data (calcuts+pbcstats)`
>        - {% icon param-file %} *"PAF input file"*: `Reads mapped to contigs`
>        - In *"Calcuts options"*:
>            - *"Upper bound for read depth"*: `63` (the previously estimated maximum depth)
>            - *"Ploidity"*: `Haploid`
>
>    > ### {% icon comment %} Comment
>    >
>    > In the case you are working with a diploid orgasm, you should select `diploid` in the ploidity option.
>    > It will generate three outputs: the base-level coverage file (PBCSTAT base coverage), the cutoff file (calcuts cutoff) and a histogram plot.
>    {: .comment}
>
> 6. {% tool [purge_dups](toolshed.g2.bx.psu.edu/repos/iuc/purge_dups/purge_dups/1.2.5+galaxy2) %} with the following parameters:
>    - *"Function mode"*: `split assembly FASTA file by 'N's (split_fa)`
>        - {% icon param-file %} *"Assembly FASTA file"*: `Primary contig FASTA`
>
> 7. Rename the output as `Split FASTA`
>
> 8. {% tool [Map with minimap2](toolshed.g2.bx.psu.edu/repos/iuc/minimap2/minimap2/2.17+galaxy4) %} with the following parameters:
>    - *"Will you select a reference genome from your history or use a built-in index?"*: `Use a genome from history and build index`
>        - {% icon param-file %} *"Use the following dataset as the reference sequence"*: `Split FASTA`
>    - *"Single or Paired-end reads"*: `Single`
>        - {% icon param-file %} *"Select fastq dataset"*: `Split FASTA`
>        - *"Select a profile of preset options"*: `Construct a self-homology map - use the same genome as query and reference (-DP -k19 -w 19 -m200) (self-homology)`
>    - In *"Set advanced output options"*:
>        - *"Select an output format"*: `PAF`
> 
> 9. Rename the output as `Self-homology map`
>
> 10. {% tool [purge_dups](toolshed.g2.bx.psu.edu/repos/iuc/purge_dups/purge_dups/1.2.5+galaxy5) %} with the following parameters:
>    - *"Select the purge_dups function"*: `Purge haplotigs and overlaps for an assembly (purge_dups)`
>        - {% icon param-file %} *"PAF input file"*: `Self-homology map`
>        - {% icon param-file %} *"Base-level coverage file"*: `PBCSTAT base coverage` (output of the fifth step)
>        - {% icon param-file %} *"Cutoffs file"*: `calcuts cutoff` (output of the fifth step)
>
> 11. {% tool [purge_dups](toolshed.g2.bx.psu.edu/repos/iuc/purge_dups/purge_dups/1.2.5+galaxy2) %} with the following parameters:
>    - *"Select the purge_dups function"*: `Obtain sequences after purging (get_seqs)`
>        - {% icon param-file %} *"Assembly FASTA file"*: `Primary contig FASTA`
>        - {% icon param-file %} *"BED input file"*: `purge_dups BED` (output of the previous step)
>
>
{: .hands_on}

## Second assembly evaluation assembly evaluation

Once we have purged the duplications, let's evaluate the assembly again. 

> ### {% icon hands_on %} Hands-on: assembly evaluation with Quast
>
> 1. {% tool [Quast](toolshed.g2.bx.psu.edu/repos/iuc/quast/quast/5.0.2+galaxy1) %} with the following parameters:
>    - *"Use customized names for the input files?"*: `Yes, specify custom names`
>    - In *"1. Contigs/scaffolds"*:
>        - {% icon param-file %} *"Contigs/scaffolds file"*: `Primary contig FASTA`
>        - *"Name"*: `Primary assembly`
>    - Click in *"Insert Contigs/scaffolds"*
>    - In *"2. Contigs/scaffolds"*:
>        - {% icon param-file %} *"Contigs/scaffolds file"*: `Alternate contig FASTA`
>        - *"Name"*: `Alternate assembly`
>    - *"Reads options"*: `Pacbio SMRT reads`
>        - {% icon param-collection %} *"FASTQ file"*: `HiFi collection (trim)`
>    - *"Type of assembly"*: `Genome`
>        - *"Use a reference genome?"*: `No`
>            - *"Estimated reference genome size (in bp) for computing NGx statistics"*: `12664060` (previously estimated)
>        - *"Type of organism"*: `Eukaryote: use of GeneMark-ES for gene finding, Barrnap for ribosomal RNA genes prediction, BUSCO for conserved orthologs finding (--eukaryote)`
>    - *"Is genome large (>100Mpb)?"*: `No`
>
>
> 2. Rename the HTML report as `QUAST second report`
>
{: .hands_on}


> ### {% icon hands_on %} Hands-on: assessing assembly completness with BUSCO
>
> 1. {% tool [Busco](toolshed.g2.bx.psu.edu/repos/iuc/busco/busco/5.0.0+galaxy0) %} with the following parameters:
>    - {% icon param-files %} *"Sequences to analyse"*: `Primary contig FASTA` and `Alternate contig FASTA`
>    - *"Mode"*: `Genome assemblies (DNA)`
>        - *"Use Augustus instead of Metaeuk"*: `Use Metaeuk`
>    - *"Auto-detect or select lineage?"*: `Select lineage`
>       - *"Lineage"*: `Saccharomycetes`
>    - In *"Advanced Options"*:
>        - *"Which outputs should be generated"*: `short summary text`
>
>    > ### {% icon comment %} Comment
>    >
>    > Remember to modify the lineage option if you are working with vertebrate genomes.
>    {: .comment}
>
> 2. Rename the summary as `BUSCO initial report`
>
{: .hands_on}
    
----

<!--

Bibliography https://www.ncbi.nlm.nih.gov/pmc/articles/PMC3409271/

We segment the input draft assembly into contigs by cutting at blocks ‘N’s, and use minimap2 to generate an all by all self-alignment.

We next recognize and remove haplotigs in essentially the same way as purge_haplotigs, and remove all matches associated with haplotigs from the self-alignment set.

Finally we chain consistent matches in the remainder to find overlaps, then calculate the average coverage of the matching intervals for each overlap, and mark an unambiguous overlap as heterozygous when the average coverage on both contigs is less than the read depth cutoff found in step 1, removing the sequence corresponding to the matching interval in the shorter contig.

purge_dups can significantly improve genome assemblies by removing overlaps and haplotigs caused by sequence divergence in heterozygous regions. This both removes false duplications in primary draft assemblies while retaining completeness and sequence integrity, and can improve scaffolding. 

Along with sequence similarity, purge_dups and purge_haplotigs take into account the coverage depth obtained by mapping short or long reads to the contigs. Coverage depth represents the number of reads covering a position in a contig (computed after mapping reads on the assembly). The contigs are then aligned to select duplicates accurately and remove them. While purge_dups sets its coverage thresholds automatically, purge_haplotigs requires user-provided values.

-->

## Sub-step with **Concatenate datasets**

> ### {% icon hands_on %} Hands-on: Task description
>
> 1. {% tool [Concatenate datasets](cat1) %} with the following parameters:
>    - {% icon param-file %} *"Concatenate Dataset"*: `get_seqs_hap` (output of **Purge overlaps** {% icon tool %})
>    - In *"Dataset"*:
>        - {% icon param-repeat %} *"Insert Dataset"*
>            - {% icon param-file %} *"Select"*: `out_fa` (output of **GFA to FASTA** {% icon tool %})
>
>    ***TODO***: *Check parameter descriptions*
>
>    ***TODO***: *Consider adding a comment or tip box*
>
>    > ### {% icon comment %} Comment
>    >
>    > A comment about the tool or something else. This box can also be in the main text
>    {: .comment}
>
{: .hands_on}


# Hybrid scaffolding based on phased assembly and Bionano data


## Sub-step with **Bionano Hybrid Scaffold**

> ### {% icon hands_on %} Hands-on: Task description
>
> 1. {% tool [Bionano Hybrid Scaffold](toolshed.g2.bx.psu.edu/repos/bgruening/bionano_scaffold/bionano_scaffold/3.6.1+galaxy2) %} with the following parameters:
>    - {% icon param-file %} *"NGS FASTA"*: `output` (Input dataset)
>    - {% icon param-file %} *"BioNano CMAP"*: `output` (Input dataset)
>    - *"Configuration mode"*: `VGP mode`
>    - {% icon param-file %} *"Conflict resolution file"*: `output` (Input dataset)
>
>    ***TODO***: *Check parameter descriptions*
>
>    ***TODO***: *Consider adding a comment or tip box*
>
>    > ### {% icon comment %} Comment
>    >
>    > A comment about the tool or something else. This box can also be in the main text
>    {: .comment}
>
{: .hands_on}

***TODO***: *Consider adding a question to test the learners understanding of the previous exercise*

> ### {% icon question %} Questions
>
> 1. Question1?
> 2. Question2?
>
> > ### {% icon solution %} Solution
> >
> > 1. Answer for question1
> > 2. Answer for question2
> >
> {: .solution}
>
{: .question}

## Sub-step with **Concatenate datasets**

> ### {% icon hands_on %} Hands-on: Task description
>
> 1. {% tool [Concatenate datasets](cat1) %} with the following parameters:
>    - {% icon param-file %} *"Concatenate Dataset"*: `ngs_contigs_scaffold_trimmed` (output of **Bionano Hybrid Scaffold** {% icon tool %})
>    - In *"Dataset"*:
>        - {% icon param-repeat %} *"Insert Dataset"*
>            - {% icon param-file %} *"Select"*: `ngs_contigs_not_scaffolded_trimmed` (output of **Bionano Hybrid Scaffold** {% icon tool %})
>
>    ***TODO***: *Check parameter descriptions*
>
>    ***TODO***: *Consider adding a comment or tip box*
>
>    > ### {% icon comment %} Comment
>    >
>    > A comment about the tool or something else. This box can also be in the main text
>    {: .comment}
>
{: .hands_on}

***TODO***: *Consider adding a question to test the learners understanding of the previous exercise*

> ### {% icon question %} Questions
>
> 1. Question1?
> 2. Question2?
>
> > ### {% icon solution %} Solution
> >
> > 1. Answer for question1
> > 2. Answer for question2
> >
> {: .solution}
>
{: .question}

## Sub-step with **Parse parameter value**

> ### {% icon hands_on %} Hands-on: Task description
>
> 1. {% tool [Parse parameter value](param_value_from_file) %} with the following parameters:
>    - {% icon param-file %} *"Input file containing parameter to parse out of"*: `output` (Input dataset)
>    - *"Select type of parameter to parse"*: `Integer`
>
>    ***TODO***: *Check parameter descriptions*
>
>    ***TODO***: *Consider adding a comment or tip box*
>
>    > ### {% icon comment %} Comment
>    >
>    > A comment about the tool or something else. This box can also be in the main text
>    {: .comment}
>
{: .hands_on}

## Sub-step with **Quast**

> ### {% icon hands_on %} Hands-on: Task description
>
> 1. {% tool [Quast](toolshed.g2.bx.psu.edu/repos/iuc/quast/quast/5.0.2+galaxy1) %} with the following parameters:
>    - *"Use customized names for the input files?"*: `No, use dataset names`
>        - {% icon param-file %} *"Contigs/scaffolds file"*: `out_file1` (output of **Concatenate datasets** {% icon tool %})
>    - *"Type of assembly"*: `Genome`
>        - *"Use a reference genome?"*: `No`
>            - *"Estimated reference genome size (in bp) for computing NGx statistics"*: `{'id': 7, 'output_name': 'integer_param'}`
>        - *"Type of organism"*: `Eukaryote (--eukaryote): use of GeneMark-ES for gene finding, Barrnap for ribosomal RNA genes prediction, BUSCO for conserved orthologs finding`
>    - In *"Genes"*:
>        - *"Tool for gene prediction"*: `Don't predict genes`
>
>    ***TODO***: *Check parameter descriptions*
>
>    ***TODO***: *Consider adding a comment or tip box*
>
>    > ### {% icon comment %} Comment
>    >
>    > A comment about the tool or something else. This box can also be in the main text
>    {: .comment}
>
{: .hands_on}

# Hybrid scaffolding based on a phased assembly and HiC mapping data

<<<<<<< HEAD
In this section we map HiC reads to scaffold the genome assembly. The input assembly for this section can be the output of the phased assembly section, and/or the output of the Bionano scaffolding section. If there is more than one set of Hi-C pair-read datasets, concatenate all the forward reads into one file, and the reverse reads into another file, in the same order. For this section, we also need an estimate of genome length, which we can get from an earlier step using GenomeScope. The outputs from this section will be a scaffolded assembly FASTA file, contact maps of HiC reads pre- and post scaffolding, and reports from Busco and Quast. 

## Map the HiC reads to the assembly

We will do this separately for the forward and reverse set of HiC reads. 

### Map the forward HiC reads
=======
***TODO***: need to re-name a lot of the inputs and outputs here. They have been auto-generated from the workflow but I think we want people to be able to run this step by step. I've taken out some of the steps that are "parse parameter value" etc. 

In this section we map HiC reads to scaffold the genome assembly. In HiC sequencing, parts of the genome that are close together are artificially joined. A DNA fragment is then sequenced from each end of this artificial junction, giving a read pair. If reads from this read pair map to two contigs, it indicates that those two contigs are close together in the genome. A good short video showing the HiC process is here: https://youtu.be/-MxEw3IXUWU

**TODO**: add image here of HiC

Inputs required for this section:

* An assembly FASTA file. This can be the output of the phased assembly section, and/or the output of the Bionano scaffolding section. 
* HiC reads, one set of forward reads and one set of reverse reads. If there is more than one set of Hi-C pair-read datasets, concatenate all the forward reads into one file, and the reverse reads into another file, in the same order.
* Genome size estimate: we can get this from an earlier step using GenomeScope. This is the haploid length. 

A summary of the 5 steps in this section: 

* Map the HiC reads to the assembly 
* View a contact map of HiC reads against the assembly, before scaffolding
* Scaffold the assembly with HiC reads: using the assembly file, and the mapped HiC reads
* Evaluate the scaffolding results: use Busco and Quast 
* View a contact map of the HiC reads after scaffolding

Outputs from this section:

* A scaffolded assembly FASTA file
* contact maps of HiC reads pre- and post scaffolding
* post-scaffolding reports from Busco and Quast 


A simplified image of the workflow for this section (not showing Quast and Busco):


![Hic-wf-summary](../../images/vgp_assembly/hic-wf-summary.png "HiC workflow")




## 1. Map the HiC reads to the assembly

We will do this separately for the forward and reverse set of HiC reads. We have to do this separately because these are not standard paired-end reads. 

**Map the forward HiC reads:**
>>>>>>> c46c671b

> ### {% icon hands_on %} Hands-on: Task description
>
> 1. {% tool [Map with BWA-MEM](toolshed.g2.bx.psu.edu/repos/devteam/bwa/bwa_mem/0.7.17.2) %} with the following parameters:
>    - *"Will you select a reference genome from your history or use a built-in index?"*: `Use a genome from history and build index`
>        - {% icon param-file %} *"Use the following dataset as the reference sequence"*: `output` (Input dataset)
>    - *"Single or Paired-end reads"*: `Single`
>        - {% icon param-file %} *"Select fastq dataset"*: `output` (Input dataset)
>    - *"Set read groups information?"*: `Do not set`
>    - *"Select analysis mode"*: `1.Simple Illumina mode`
>    - *"BAM sorting mode"*: `Sort by read names  (i.e., the QNAME field) `
>
{: .hands_on}

<<<<<<< HEAD
### Map the reverse HiC reads
=======
**Map the reverse HiC reads:**
>>>>>>> c46c671b

> ### {% icon hands_on %} Hands-on: Task description
>
> 1. {% tool [Map with BWA-MEM](toolshed.g2.bx.psu.edu/repos/devteam/bwa/bwa_mem/0.7.17.2) %} with the following parameters:
>    - *"Will you select a reference genome from your history or use a built-in index?"*: `Use a genome from history and build index`
>        - {% icon param-file %} *"Use the following dataset as the reference sequence"*: `output` (Input dataset)
>    - *"Single or Paired-end reads"*: `Single`
>        - {% icon param-file %} *"Select fastq dataset"*: `output` (Input dataset)
>    - *"Set read groups information?"*: `Do not set`
>    - *"Select analysis mode"*: `1.Simple Illumina mode`
>    - *"BAM sorting mode"*: `Sort by read names  (i.e., the QNAME field) `
>
{: .hands_on}


<<<<<<< HEAD
### Merge the mapped reads
=======
**Merge the mapped reads:**

Now we will merge these two BAM files:
>>>>>>> c46c671b

> ### {% icon hands_on %} Hands-on: Task description
>
> 1. {% tool [Filter and merge](toolshed.g2.bx.psu.edu/repos/iuc/bellerophon/bellerophon/1.0+galaxy0) %} with the following parameters:
>    - {% icon param-file %} *"First set of reads"*: `bam_output` (output of **Map with BWA-MEM** {% icon tool %})
>    - {% icon param-file %} *"Second set of reads"*: `bam_output` (output of **Map with BWA-MEM** {% icon tool %})
>
<<<<<<< HEAD
{: .hands_on}

### Convert the mapped BAM file to a BED file

> ### {% icon hands_on %} Hands-on: Task description
>
> 1. {% tool [bedtools BAM to BED](toolshed.g2.bx.psu.edu/repos/iuc/bedtools/bedtools_bamtobed/2.30.0+galaxy1) %} with the following parameters:
>    - {% icon param-file %} *"Convert the following BAM file to BED"*: `outfile` (output of **Filter and merge** {% icon tool %})
>    - *"What type of BED output would you like"*: `Create a full, 12-column "blocked" BED file`
>
{: .hands_on}

### Sort the BED file

> ### {% icon hands_on %} Hands-on: Task description
>
> 1. {% tool [Sort](sort1) %} with the following parameters:
>    - {% icon param-file %} *"Sort Dataset"*: `output` (output of **bedtools BAM to BED** {% icon tool %})
>    - *"on column"*: `c4`
>    - *"with flavor"*: `Alphabetical sort`
>    - *"everything in"*: `Ascending order`
>
{: .hands_on}


## View a contact map of the mapped HiC reads

### Generate a contact map

> ### {% icon hands_on %} Hands-on: Task description
>
> 1. {% tool [PretextMap](toolshed.g2.bx.psu.edu/repos/iuc/pretext_map/pretext_map/0.1.6+galaxy0) %} with the following parameters:
>    - {% icon param-file %} *"Input dataset in SAM or BAM format"*: `outfile` (output of **Filter and merge** {% icon tool %})
>    - *"Sort by"*: `Don't sort`
>
{: .hands_on}

### Convert the map to an image

> ### {% icon hands_on %} Hands-on: Task description
>
> 1. {% tool [Pretext Snapshot](toolshed.g2.bx.psu.edu/repos/iuc/pretext_snapshot/pretext_snapshot/0.0.3+galaxy0) %} with the following parameters:
>    - {% icon param-file %} *"Input Pretext map file"*: `pretext_map_out` (output of **PretextMap** {% icon tool %})
>    - *"Output image format"*: `png`
>    - *"Show grid?"*: `Yes`
>
{: .hands_on}


## Salsa scaffolding

Files required: The assembly file (optional: and the assembly graph), the sorted BED file, and the restriction enzyme sequence from the HiC sequencing. 

### Prepare the assembly file
=======
{: .hands_on}

**Convert the mapped BAM file to a BED file:**

> ### {% icon hands_on %} Hands-on: Task description
>
> 1. {% tool [bedtools BAM to BED](toolshed.g2.bx.psu.edu/repos/iuc/bedtools/bedtools_bamtobed/2.30.0+galaxy1) %} with the following parameters:
>    - {% icon param-file %} *"Convert the following BAM file to BED"*: `outfile` (output of **Filter and merge** {% icon tool %})
>    - *"What type of BED output would you like"*: `Create a full, 12-column "blocked" BED file`
>
{: .hands_on}

**Sort the BED file:**

> ### {% icon hands_on %} Hands-on: Task description
>
> 1. {% tool [Sort](sort1) %} with the following parameters:
>    - {% icon param-file %} *"Sort Dataset"*: `output` (output of **bedtools BAM to BED** {% icon tool %})
>    - *"on column"*: `c4`
>    - *"with flavor"*: `Alphabetical sort`
>    - *"everything in"*: `Ascending order`
>
{: .hands_on}


## 2. View a contact map of the mapped HiC reads

Most of the paired reads from HiC will map to the same (or nearby) contigs. On a graph, with ordered contigs on each axis, a lot of the contacts will be along the diagonal (mapping to self), or nearby (around that diagonal line). But some may be in odd places - for example, showing a lot of reads mapped to both contig 4 and contig 19. We will now generate a contact map of the assembly before it is scaffolded, to compare to the contact map after scaffolding.

**Generate a contact map:**

> ### {% icon hands_on %} Hands-on: Task description
>
> 1. {% tool [PretextMap](toolshed.g2.bx.psu.edu/repos/iuc/pretext_map/pretext_map/0.1.6+galaxy0) %} with the following parameters:
>    - {% icon param-file %} *"Input dataset in SAM or BAM format"*: `outfile` (output of **Filter and merge** {% icon tool %})
>    - *"Sort by"*: `Don't sort`
>
{: .hands_on}

**Convert the map to an image:**

> ### {% icon hands_on %} Hands-on: Task description
>
> 1. {% tool [Pretext Snapshot](toolshed.g2.bx.psu.edu/repos/iuc/pretext_snapshot/pretext_snapshot/0.0.3+galaxy0) %} with the following parameters:
>    - {% icon param-file %} *"Input Pretext map file"*: `pretext_map_out` (output of **PretextMap** {% icon tool %})
>    - *"Output image format"*: `png`
>    - *"Show grid?"*: `Yes`
>
{: .hands_on}

***TODO***: explain the output here. What does it mean. What does this show about our data/assembly so far (e.g. do the contigs look fairly well ordered, or not). 


## 3. Salsa scaffolding

Files required: The assembly file (optional: and the assembly graph), the sorted BED file, and the restriction enzyme sequence from the HiC sequencing. If you are using VGP GenomeArk data, you can get this information from the same file as the HiC reads, in a file called re_bases.txt.

**Prepare the assembly file:**
>>>>>>> c46c671b

> ### {% icon hands_on %} Hands-on: Task description
>
> 1. {% tool [Replace](toolshed.g2.bx.psu.edu/repos/bgruening/text_processing/tp_find_and_replace/1.1.3) %} with the following parameters:
>    - {% icon param-file %} *"File to process"*: `output` (Input dataset)
>    - *"Find pattern"*: `:`
>    - *"Replace all occurences of the pattern"*: `Yes`
>    - *"Find and Replace text in"*: `entire line`
>
{: .hands_on}


<<<<<<< HEAD
### Prepare the enzyme sequence file

If you are using VGP GenomeArk data, you can get this information from the same file as the HiC reads, in a file called re_bases.txt.

> ### {% icon hands_on %} Hands-on: Task description
>
> 1. {% tool [Parse parameter value](param_value_from_file) %} with the following parameters:
>    - {% icon param-file %} *"Input file containing parameter to parse out of"*: `output` (Input dataset)
>
>
{: .hands_on}


### **SALSA** scaffolding
=======
**SALSA scaffolding:**
>>>>>>> c46c671b

> ### {% icon hands_on %} Hands-on: Task description
>
> 1. {% tool [SALSA](toolshed.g2.bx.psu.edu/repos/iuc/salsa/salsa/2.3+galaxy0) %} with the following parameters:
>    - {% icon param-file %} *"Initial assembly file"*: `outfile` (output of **Replace** {% icon tool %})
>    - {% icon param-file %} *"Bed alignment"*: `out_file1` (output of **Sort** {% icon tool %})
>    - {% icon param-file %} *"Sequence graphs"*: `output` (Input dataset)
<<<<<<< HEAD
>    - *"Restriction enzyme sequence(s)"*: `{'id': 14, 'output_name': 'text_param'}`
>
{: .hands_on}



## Evaluate the Salsa scaffolding results

The scaffolded assembly fasta file can then be analysed in Busco and Quast.

### Busco

> ### {% icon hands_on %} Hands-on: Task description
>
> 1. {% tool [Busco](toolshed.g2.bx.psu.edu/repos/iuc/busco/busco/5.2.2+galaxy0) %} with the following parameters:
>    - {% icon param-file %} *"Sequences to analyse"*: `scaffolds_fasta` (output of **SALSA** {% icon tool %})
>    - *"Mode"*: `Genome assemblies (DNA)`
>        - *"Use Augustus instead of Metaeuk"*: `Use Metaeuk`
>    - *"Lineage"*: ``
>    - In *"Advanced Options"*:
>        - *"Which outputs should be generated"*: ``
=======
>    - *"Restriction enzyme sequence(s)"*: add the enzyme sequence(s) here
>>>>>>> c46c671b
>
{: .hands_on}


<<<<<<< HEAD
There are four outputs: short summary, summary as an image, and two tables (full results and missing buscos). 

### Quast

Inputs required for Quast: scaffolded assembly file from Salsa, estimated genome size.

Format the value for genome size:

> ### {% icon hands_on %} Hands-on: Task description
>
> 1. {% tool [Parse parameter value](param_value_from_file) %} with the following parameters:
>    - {% icon param-file %} *"Input file containing parameter to parse out of"*: `output` (Input dataset)
>    - *"Select type of parameter to parse"*: `Integer`

{: .hands_on}

=======
## 4. Evaluate the Salsa scaffolding results

The scaffolded assembly fasta file can then be analysed in Busco and Quast.

**Busco:**

> ### {% icon hands_on %} Hands-on: Task description
>
> 1. {% tool [Busco](toolshed.g2.bx.psu.edu/repos/iuc/busco/busco/5.2.2+galaxy0) %} with the following parameters:
>    - {% icon param-file %} *"Sequences to analyse"*: `scaffolds_fasta` (output of **SALSA** {% icon tool %})
>    - *"Mode"*: `Genome assemblies (DNA)`
>        - *"Use Augustus instead of Metaeuk"*: `Use Metaeuk`
>    - *"Lineage"*: ``
>    - In *"Advanced Options"*:
>        - *"Which outputs should be generated"*: ``
>
{: .hands_on}


There are four outputs: short summary, summary as an image, and two tables (full results and missing buscos). 

***TODO***: explain what these outputs mean; are the results "good" ?

**Quast:**

Inputs required for Quast: scaffolded assembly file from Salsa, and estimated genome size. The estimated genome size is obtained from an earlier step with GenomeScope.

>>>>>>> c46c671b
Run Quast:

> ### {% icon hands_on %} Hands-on: Task description
>
> 1. {% tool [Quast](toolshed.g2.bx.psu.edu/repos/iuc/quast/quast/5.0.2+galaxy1) %} with the following parameters:
>    - *"Use customized names for the input files?"*: `No, use dataset names`
>        - {% icon param-file %} *"Contigs/scaffolds file"*: `scaffolds_fasta` (output of **SALSA** {% icon tool %})
>    - *"Type of assembly"*: `Genome`
>        - *"Use a reference genome?"*: `No`
>            - *"Estimated reference genome size (in bp) for computing NGx statistics"*: `enter estimated genome size`
>        - *"Type of organism"*: `Eukaryote (--eukaryote): use of GeneMark-ES for gene finding, Barrnap for ribosomal RNA genes prediction, BUSCO for conserved orthologs finding`
>    - *"Is genome large (> 100 Mbp)?"*: `Yes`
>    - In *"Genes"*:
>        - *"Tool for gene prediction"*: `Don't predict genes`
>
{: .hands_on}


There are four outputs: the Quast report in three formats, and a log file. 
<<<<<<< HEAD


## Generate a post-scaffolding contact map

There are five steps: 

=======

***TODO***: explain what these outputs mean; are the results "good" ?


## 5. Generate a post-scaffolding contact map

There are five steps: 

>>>>>>> c46c671b
* Map the forward HiC reads to the scaffolded assembly
* Map the reverse HiC reads to the scaffolded assembly
* Combine these bam files into a single file
* Generate a contact map
* Conver the map to an image

<<<<<<< HEAD
### Map the forward HiC reads
=======
**Map the forward HiC reads:**
>>>>>>> c46c671b


> ### {% icon hands_on %} Hands-on: Task description
>
> 1. {% tool [Map with BWA-MEM](toolshed.g2.bx.psu.edu/repos/devteam/bwa/bwa_mem/0.7.17.2) %} with the following parameters:
>    - *"Will you select a reference genome from your history or use a built-in index?"*: `Use a genome from history and build index`
>        - {% icon param-file %} *"Use the following dataset as the reference sequence"*: `scaffolds_fasta` (output of **SALSA** {% icon tool %})
>    - *"Single or Paired-end reads"*: `Single`
>        - {% icon param-file %} *"Select fastq dataset"*: `output` (Input dataset)
>    - *"Set read groups information?"*: `Do not set`
>    - *"Select analysis mode"*: `1.Simple Illumina mode`
>
{: .hands_on}

<<<<<<< HEAD
### Map the reverse HiC reads
=======
**Map the reverse HiC reads:**
>>>>>>> c46c671b


> ### {% icon hands_on %} Hands-on: Task description
>
> 1. {% tool [Map with BWA-MEM](toolshed.g2.bx.psu.edu/repos/devteam/bwa/bwa_mem/0.7.17.2) %} with the following parameters:
>    - *"Will you select a reference genome from your history or use a built-in index?"*: `Use a genome from history and build index`
>        - {% icon param-file %} *"Use the following dataset as the reference sequence"*: `scaffolds_fasta` (output of **SALSA** {% icon tool %})
>    - *"Single or Paired-end reads"*: `Single`
>        - {% icon param-file %} *"Select fastq dataset"*: `output` (Input dataset)
>    - *"Set read groups information?"*: `Do not set`
>    - *"Select analysis mode"*: `1.Simple Illumina mode`
>
{: .hands_on}

<<<<<<< HEAD
### Merge the mapped reads
=======
**Merge the mapped reads:**
>>>>>>> c46c671b


> ### {% icon hands_on %} Hands-on: Task description
>
> 1. {% tool [Filter and merge](toolshed.g2.bx.psu.edu/repos/iuc/bellerophon/bellerophon/1.0+galaxy0) %} with the following parameters:
>    - {% icon param-file %} *"First set of reads"*: `bam_output` (output of **Map with BWA-MEM** {% icon tool %})
>    - {% icon param-file %} *"Second set of reads"*: `bam_output` (output of **Map with BWA-MEM** {% icon tool %})
>
>
{: .hands_on}

<<<<<<< HEAD
### Generate a contact map
=======
**Generate a contact map:**
>>>>>>> c46c671b

> ### {% icon hands_on %} Hands-on: Task description
>
> 1. {% tool [PretextMap](toolshed.g2.bx.psu.edu/repos/iuc/pretext_map/pretext_map/0.1.6+galaxy0) %} with the following parameters:
>    - {% icon param-file %} *"Input dataset in SAM or BAM format"*: `outfile` (output of **Filter and merge** {% icon tool %})
>    - *"Sort by"*: `Don't sort`
>
>
{: .hands_on}

<<<<<<< HEAD
### Convert the map to an image
=======
**Convert the map to an image:**
>>>>>>> c46c671b

> ### {% icon hands_on %} Hands-on: Task description
>
> 1. {% tool [Pretext Snapshot](toolshed.g2.bx.psu.edu/repos/iuc/pretext_snapshot/pretext_snapshot/0.0.3+galaxy0) %} with the following parameters:
>    - {% icon param-file %} *"Input Pretext map file"*: `pretext_map_out` (output of **PretextMap** {% icon tool %})
>    - *"Output image format"*: `png`
>    - *"Show grid?"*: `Yes`
>
>
{: .hands_on}


<<<<<<< HEAD
=======
***TODO***: explain the output here. What does the pretext map show. How does it compare to the pre-scaffolding map. 

***TODO***: overall, explain what the scaffolding section results mean. What are the next possible steps.


>>>>>>> c46c671b
***TODO***: *Consider adding a question to test the learners understanding of the previous exercise*

> ### {% icon question %} Questions
>
> 1. Question1?
> 2. Question2?
>
> > ### {% icon solution %} Solution
> >
> > 1. Answer for question1
> > 2. Answer for question2
> >
> {: .solution}
>
{: .question}



***TODO***: *Consider adding a question to test the learners understanding of the previous exercise*

> ### {% icon question %} Questions
>
> 1. Question1?
> 2. Question2?
>
> > ### {% icon solution %} Solution
> >
> > 1. Answer for question1
> > 2. Answer for question2
> >
> {: .solution}
>
{: .question}



# Conclusion
{:.no_toc}

Sum up the tutorial and the key takeaways here. We encourage adding an overview image of the
pipeline used.<|MERGE_RESOLUTION|>--- conflicted
+++ resolved
@@ -841,15 +841,6 @@
 
 # Hybrid scaffolding based on a phased assembly and HiC mapping data
 
-<<<<<<< HEAD
-In this section we map HiC reads to scaffold the genome assembly. The input assembly for this section can be the output of the phased assembly section, and/or the output of the Bionano scaffolding section. If there is more than one set of Hi-C pair-read datasets, concatenate all the forward reads into one file, and the reverse reads into another file, in the same order. For this section, we also need an estimate of genome length, which we can get from an earlier step using GenomeScope. The outputs from this section will be a scaffolded assembly FASTA file, contact maps of HiC reads pre- and post scaffolding, and reports from Busco and Quast. 
-
-## Map the HiC reads to the assembly
-
-We will do this separately for the forward and reverse set of HiC reads. 
-
-### Map the forward HiC reads
-=======
 ***TODO***: need to re-name a lot of the inputs and outputs here. They have been auto-generated from the workflow but I think we want people to be able to run this step by step. I've taken out some of the steps that are "parse parameter value" etc. 
 
 In this section we map HiC reads to scaffold the genome assembly. In HiC sequencing, parts of the genome that are close together are artificially joined. A DNA fragment is then sequenced from each end of this artificial junction, giving a read pair. If reads from this read pair map to two contigs, it indicates that those two contigs are close together in the genome. A good short video showing the HiC process is here: https://youtu.be/-MxEw3IXUWU
@@ -890,7 +881,6 @@
 We will do this separately for the forward and reverse set of HiC reads. We have to do this separately because these are not standard paired-end reads. 
 
 **Map the forward HiC reads:**
->>>>>>> c46c671b
 
 > ### {% icon hands_on %} Hands-on: Task description
 >
@@ -905,11 +895,7 @@
 >
 {: .hands_on}
 
-<<<<<<< HEAD
-### Map the reverse HiC reads
-=======
 **Map the reverse HiC reads:**
->>>>>>> c46c671b
 
 > ### {% icon hands_on %} Hands-on: Task description
 >
@@ -925,13 +911,9 @@
 {: .hands_on}
 
 
-<<<<<<< HEAD
-### Merge the mapped reads
-=======
 **Merge the mapped reads:**
 
 Now we will merge these two BAM files:
->>>>>>> c46c671b
 
 > ### {% icon hands_on %} Hands-on: Task description
 >
@@ -939,10 +921,9 @@
 >    - {% icon param-file %} *"First set of reads"*: `bam_output` (output of **Map with BWA-MEM** {% icon tool %})
 >    - {% icon param-file %} *"Second set of reads"*: `bam_output` (output of **Map with BWA-MEM** {% icon tool %})
 >
-<<<<<<< HEAD
-{: .hands_on}
-
-### Convert the mapped BAM file to a BED file
+{: .hands_on}
+
+**Convert the mapped BAM file to a BED file:**
 
 > ### {% icon hands_on %} Hands-on: Task description
 >
@@ -952,7 +933,7 @@
 >
 {: .hands_on}
 
-### Sort the BED file
+**Sort the BED file:**
 
 > ### {% icon hands_on %} Hands-on: Task description
 >
@@ -965,9 +946,11 @@
 {: .hands_on}
 
 
-## View a contact map of the mapped HiC reads
-
-### Generate a contact map
+## 2. View a contact map of the mapped HiC reads
+
+Most of the paired reads from HiC will map to the same (or nearby) contigs. On a graph, with ordered contigs on each axis, a lot of the contacts will be along the diagonal (mapping to self), or nearby (around that diagonal line). But some may be in odd places - for example, showing a lot of reads mapped to both contig 4 and contig 19. We will now generate a contact map of the assembly before it is scaffolded, to compare to the contact map after scaffolding.
+
+**Generate a contact map:**
 
 > ### {% icon hands_on %} Hands-on: Task description
 >
@@ -977,7 +960,7 @@
 >
 {: .hands_on}
 
-### Convert the map to an image
+**Convert the map to an image:**
 
 > ### {% icon hands_on %} Hands-on: Task description
 >
@@ -988,63 +971,6 @@
 >
 {: .hands_on}
 
-
-## Salsa scaffolding
-
-Files required: The assembly file (optional: and the assembly graph), the sorted BED file, and the restriction enzyme sequence from the HiC sequencing. 
-
-### Prepare the assembly file
-=======
-{: .hands_on}
-
-**Convert the mapped BAM file to a BED file:**
-
-> ### {% icon hands_on %} Hands-on: Task description
->
-> 1. {% tool [bedtools BAM to BED](toolshed.g2.bx.psu.edu/repos/iuc/bedtools/bedtools_bamtobed/2.30.0+galaxy1) %} with the following parameters:
->    - {% icon param-file %} *"Convert the following BAM file to BED"*: `outfile` (output of **Filter and merge** {% icon tool %})
->    - *"What type of BED output would you like"*: `Create a full, 12-column "blocked" BED file`
->
-{: .hands_on}
-
-**Sort the BED file:**
-
-> ### {% icon hands_on %} Hands-on: Task description
->
-> 1. {% tool [Sort](sort1) %} with the following parameters:
->    - {% icon param-file %} *"Sort Dataset"*: `output` (output of **bedtools BAM to BED** {% icon tool %})
->    - *"on column"*: `c4`
->    - *"with flavor"*: `Alphabetical sort`
->    - *"everything in"*: `Ascending order`
->
-{: .hands_on}
-
-
-## 2. View a contact map of the mapped HiC reads
-
-Most of the paired reads from HiC will map to the same (or nearby) contigs. On a graph, with ordered contigs on each axis, a lot of the contacts will be along the diagonal (mapping to self), or nearby (around that diagonal line). But some may be in odd places - for example, showing a lot of reads mapped to both contig 4 and contig 19. We will now generate a contact map of the assembly before it is scaffolded, to compare to the contact map after scaffolding.
-
-**Generate a contact map:**
-
-> ### {% icon hands_on %} Hands-on: Task description
->
-> 1. {% tool [PretextMap](toolshed.g2.bx.psu.edu/repos/iuc/pretext_map/pretext_map/0.1.6+galaxy0) %} with the following parameters:
->    - {% icon param-file %} *"Input dataset in SAM or BAM format"*: `outfile` (output of **Filter and merge** {% icon tool %})
->    - *"Sort by"*: `Don't sort`
->
-{: .hands_on}
-
-**Convert the map to an image:**
-
-> ### {% icon hands_on %} Hands-on: Task description
->
-> 1. {% tool [Pretext Snapshot](toolshed.g2.bx.psu.edu/repos/iuc/pretext_snapshot/pretext_snapshot/0.0.3+galaxy0) %} with the following parameters:
->    - {% icon param-file %} *"Input Pretext map file"*: `pretext_map_out` (output of **PretextMap** {% icon tool %})
->    - *"Output image format"*: `png`
->    - *"Show grid?"*: `Yes`
->
-{: .hands_on}
-
 ***TODO***: explain the output here. What does it mean. What does this show about our data/assembly so far (e.g. do the contigs look fairly well ordered, or not). 
 
 
@@ -1053,7 +979,6 @@
 Files required: The assembly file (optional: and the assembly graph), the sorted BED file, and the restriction enzyme sequence from the HiC sequencing. If you are using VGP GenomeArk data, you can get this information from the same file as the HiC reads, in a file called re_bases.txt.
 
 **Prepare the assembly file:**
->>>>>>> c46c671b
 
 > ### {% icon hands_on %} Hands-on: Task description
 >
@@ -1066,24 +991,7 @@
 {: .hands_on}
 
 
-<<<<<<< HEAD
-### Prepare the enzyme sequence file
-
-If you are using VGP GenomeArk data, you can get this information from the same file as the HiC reads, in a file called re_bases.txt.
-
-> ### {% icon hands_on %} Hands-on: Task description
->
-> 1. {% tool [Parse parameter value](param_value_from_file) %} with the following parameters:
->    - {% icon param-file %} *"Input file containing parameter to parse out of"*: `output` (Input dataset)
->
->
-{: .hands_on}
-
-
-### **SALSA** scaffolding
-=======
 **SALSA scaffolding:**
->>>>>>> c46c671b
 
 > ### {% icon hands_on %} Hands-on: Task description
 >
@@ -1091,18 +999,16 @@
 >    - {% icon param-file %} *"Initial assembly file"*: `outfile` (output of **Replace** {% icon tool %})
 >    - {% icon param-file %} *"Bed alignment"*: `out_file1` (output of **Sort** {% icon tool %})
 >    - {% icon param-file %} *"Sequence graphs"*: `output` (Input dataset)
-<<<<<<< HEAD
->    - *"Restriction enzyme sequence(s)"*: `{'id': 14, 'output_name': 'text_param'}`
->
-{: .hands_on}
-
-
-
-## Evaluate the Salsa scaffolding results
+>    - *"Restriction enzyme sequence(s)"*: add the enzyme sequence(s) here
+>
+{: .hands_on}
+
+
+## 4. Evaluate the Salsa scaffolding results
 
 The scaffolded assembly fasta file can then be analysed in Busco and Quast.
 
-### Busco
+**Busco:**
 
 > ### {% icon hands_on %} Hands-on: Task description
 >
@@ -1113,59 +1019,18 @@
 >    - *"Lineage"*: ``
 >    - In *"Advanced Options"*:
 >        - *"Which outputs should be generated"*: ``
-=======
->    - *"Restriction enzyme sequence(s)"*: add the enzyme sequence(s) here
->>>>>>> c46c671b
->
-{: .hands_on}
-
-
-<<<<<<< HEAD
+>
+{: .hands_on}
+
+
 There are four outputs: short summary, summary as an image, and two tables (full results and missing buscos). 
 
-### Quast
-
-Inputs required for Quast: scaffolded assembly file from Salsa, estimated genome size.
-
-Format the value for genome size:
-
-> ### {% icon hands_on %} Hands-on: Task description
->
-> 1. {% tool [Parse parameter value](param_value_from_file) %} with the following parameters:
->    - {% icon param-file %} *"Input file containing parameter to parse out of"*: `output` (Input dataset)
->    - *"Select type of parameter to parse"*: `Integer`
-
-{: .hands_on}
-
-=======
-## 4. Evaluate the Salsa scaffolding results
-
-The scaffolded assembly fasta file can then be analysed in Busco and Quast.
-
-**Busco:**
-
-> ### {% icon hands_on %} Hands-on: Task description
->
-> 1. {% tool [Busco](toolshed.g2.bx.psu.edu/repos/iuc/busco/busco/5.2.2+galaxy0) %} with the following parameters:
->    - {% icon param-file %} *"Sequences to analyse"*: `scaffolds_fasta` (output of **SALSA** {% icon tool %})
->    - *"Mode"*: `Genome assemblies (DNA)`
->        - *"Use Augustus instead of Metaeuk"*: `Use Metaeuk`
->    - *"Lineage"*: ``
->    - In *"Advanced Options"*:
->        - *"Which outputs should be generated"*: ``
->
-{: .hands_on}
-
-
-There are four outputs: short summary, summary as an image, and two tables (full results and missing buscos). 
-
 ***TODO***: explain what these outputs mean; are the results "good" ?
 
 **Quast:**
 
 Inputs required for Quast: scaffolded assembly file from Salsa, and estimated genome size. The estimated genome size is obtained from an earlier step with GenomeScope.
 
->>>>>>> c46c671b
 Run Quast:
 
 > ### {% icon hands_on %} Hands-on: Task description
@@ -1185,34 +1050,21 @@
 
 
 There are four outputs: the Quast report in three formats, and a log file. 
-<<<<<<< HEAD
-
-
-## Generate a post-scaffolding contact map
+
+***TODO***: explain what these outputs mean; are the results "good" ?
+
+
+## 5. Generate a post-scaffolding contact map
 
 There are five steps: 
 
-=======
-
-***TODO***: explain what these outputs mean; are the results "good" ?
-
-
-## 5. Generate a post-scaffolding contact map
-
-There are five steps: 
-
->>>>>>> c46c671b
 * Map the forward HiC reads to the scaffolded assembly
 * Map the reverse HiC reads to the scaffolded assembly
 * Combine these bam files into a single file
 * Generate a contact map
 * Conver the map to an image
 
-<<<<<<< HEAD
-### Map the forward HiC reads
-=======
 **Map the forward HiC reads:**
->>>>>>> c46c671b
 
 
 > ### {% icon hands_on %} Hands-on: Task description
@@ -1227,11 +1079,7 @@
 >
 {: .hands_on}
 
-<<<<<<< HEAD
-### Map the reverse HiC reads
-=======
 **Map the reverse HiC reads:**
->>>>>>> c46c671b
 
 
 > ### {% icon hands_on %} Hands-on: Task description
@@ -1246,11 +1094,7 @@
 >
 {: .hands_on}
 
-<<<<<<< HEAD
-### Merge the mapped reads
-=======
 **Merge the mapped reads:**
->>>>>>> c46c671b
 
 
 > ### {% icon hands_on %} Hands-on: Task description
@@ -1262,11 +1106,7 @@
 >
 {: .hands_on}
 
-<<<<<<< HEAD
-### Generate a contact map
-=======
 **Generate a contact map:**
->>>>>>> c46c671b
 
 > ### {% icon hands_on %} Hands-on: Task description
 >
@@ -1277,11 +1117,7 @@
 >
 {: .hands_on}
 
-<<<<<<< HEAD
-### Convert the map to an image
-=======
 **Convert the map to an image:**
->>>>>>> c46c671b
 
 > ### {% icon hands_on %} Hands-on: Task description
 >
@@ -1294,14 +1130,11 @@
 {: .hands_on}
 
 
-<<<<<<< HEAD
-=======
 ***TODO***: explain the output here. What does the pretext map show. How does it compare to the pre-scaffolding map. 
 
 ***TODO***: overall, explain what the scaffolding section results mean. What are the next possible steps.
 
 
->>>>>>> c46c671b
 ***TODO***: *Consider adding a question to test the learners understanding of the previous exercise*
 
 > ### {% icon question %} Questions
