--- conflicted
+++ resolved
@@ -173,13 +173,7 @@
 >    - In *"Filter Options"*:
 >        - *"Discard Trimmed Reads"*: `Yes`
 >
-<<<<<<< HEAD
-> 2. Rename the output file as `HiFi_collection (trim)`.
->
->     {% snippet faqs/galaxy/datasets_rename.md %}
-=======
 > 2. Rename the output file as `HiFi_collection (trim)`. To rename an output file, click on the result, and then click again on the title to change it. After closing, you may need to refresh the history to see the name change.
->>>>>>> 6dcb4cbe
 >
 {: .hands_on}
 
