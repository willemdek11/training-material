--- conflicted
+++ resolved
@@ -120,12 +120,10 @@
 
 **(b)** ![The results of the contigs from Optimised assembly. In contrast to simple assembly produced much higher n_50, while num_seq is lower.](../../images/optstats.png)
 
-<<<<<<< HEAD
 > ### {% icon details %} Details: Further reading on assembly with Velvet
 > - Heuristic Resolution of Repeats and Scaffolding in the Velvet Short-Read de Novo Assembler ({% cite Zerbino2009 %})
 >
 {: .details}
-=======
 
 ## Visualisation of the Assembly
 
@@ -224,7 +222,6 @@
 >
 > Additional knowledge, such as information on the approximate size of the bacterial chromosome, can help the researcher to rule out the first alternative. In this way, Bandage has assisted in turning a fragmented assembly of three contigs into a completed genome of one sequence.
 {: .quote}
->>>>>>> 6c7eedf2
 
 # Assemble with SPAdes
 
