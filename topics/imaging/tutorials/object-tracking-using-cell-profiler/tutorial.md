--- conflicted
+++ resolved
@@ -95,17 +95,10 @@
 
 > ### {% icon details %} More details about the pipeline steps
 >    - Metadata is needed to tell CellProfiler what a temporal sequence of images is and what the order of images is in the sequence.
-<<<<<<< HEAD
->    - CellProfiler is designed to work primarily with grayscale images. Since we don't need the colour information, we convert colour imagess to grayscale type.  
->    - Segmentation means identifying the nuclei in each image. In CellProfiler, this is done by thresholding the intensity level in each image.  
->    - We usually perform tracking because we're interested in quantifying how some properties of the objects evolve over time. Also, sometimes we may want to do tracking by matching objects based on some property of the objects (e.g. a shape measurement). Therefore, for each segmented object, we compute some features, i.e. numerical descriptors of some properties of the object. 
->    - Tracking will provide the information required to allow downstream data analysis tools to link the features into a multidimensional time series. 
-=======
 >    - CellProfiler is designed to work primarily with grayscale images. Since we don't need the colour information, we convert colour images to grayscale type.  
 >    - Segmentation means identifying the nuclei in each image. In CellProfiler this is done by thresholding the intensity level in each image.  
 >    - When we perform tracking we're usually interested in quantifying how some properties of the objects evolve over time. Also, sometimes we may want to do tracking by matching objects based on some property of the objects (e.g. a shape measurement). Therefore for each segmented object we compute some features, i.e. numerical descriptors of some properties of the object. 
 >    - Tracking will provide the information required to allow downstream data analysis tools to link the features into a multidimensional time series 
->>>>>>> 18f8acb5
 > 
 >
 {: .details}
@@ -314,15 +307,6 @@
 >        - {% icon param-repeat %} *"Insert new object"*
 >            - *"Enter the name of the objects to measure"*: `Nuclei`
 >
-<<<<<<< HEAD
->
->    > ### {% icon comment %} Comment
->    >
->    > A comment about the tool or something else. This box can also be in the main text
->    {: .comment}
->
-=======
->>>>>>> 18f8acb5
 {: .hands_on}
 
 
@@ -352,39 +336,26 @@
 >        - *"Filter objects by lifetime?"*: `No`
 >        - *"Select display option?"*: `Color and Number`
 >        - *"Save color-coded image?"*: `Yes`
-<<<<<<< HEAD
->            - *"Name the output image"*: `TrackedCells`
->
->    > ### {% icon comment %} Comment
->    >
->    > A comment about the tool or something else. This box can also be in the main text
->    {: .comment}
-=======
 >            - *"Name the output image"*: `TrackedNuclei`
->>>>>>> 18f8acb5
->
-{: .hands_on}
-
-
-> ### {% icon question %} Questions
->
-> 1. Question1?
-> 2. Question2?
->
-> > ### {% icon solution %} Solution
-> >
-> > 1. Answer for question1
-> > 2. Answer for question2
-> >
-> {: .solution}
->
-{: .question}
-
-<<<<<<< HEAD
-## Overlay detected outlines
-=======
+>
+{: .hands_on}
+
+
+> ### {% icon question %} Questions
+>
+> 1. Question1?
+> 2. Question2?
+>
+> > ### {% icon solution %} Solution
+> >
+> > 1. Answer for question1
+> > 2. Answer for question2
+> >
+> {: .solution}
+>
+{: .question}
+
 ### Visualize results
->>>>>>> 18f8acb5
 
 > ### {% icon hands_on %} Hands-on: Visualize segmentation outcome
 >
@@ -398,39 +369,11 @@
 >                    - *"Enter the name of the objects to display"*: `Nuclei`
 >                    - *"Select outline color"*: `#ff0000`
 >    - *"Name the output image"*: `OutlineImage`
-<<<<<<< HEAD
->
->    > ### {% icon comment %} Comment
->    >
->    > A comment about the tool or something else. This box can also be in the main text
->    {: .comment}
->
-{: .hands_on}
-
-> ### {% icon question %} Questions
->
-> 1. Question1?
-> 2. Question2?
->
-> > ### {% icon solution %} Solution
-> >
-> > 1. Answer for question1
-> > 2. Answer for question2
-> >
-> {: .solution}
->
-{: .question}
-
-## Create tile with original and processed images
-
-> ### {% icon hands_on %} Hands-on: Task description
-=======
 >    - *"How to outline"*: `Inner`
 >
 {: .hands_on}
 
 > ### {% icon hands_on %} Hands-on: Tiling images
->>>>>>> 18f8acb5
 >
 > 1. {% tool [Tile](toolshed.g2.bx.psu.edu/repos/bgruening/cp_tile/cp_tile/3.1.9+galaxy0) %} with the following parameters:
 >    - {% icon param-file %} *"Select the input CellProfiler pipeline"*: output of **OverlayOutlines** {% icon tool %}
@@ -447,41 +390,25 @@
 >            - {% icon param-repeat %} *"Insert Another image"*
 >                - *"Enter the name of an additional image to tile"*: `OutlineImage`
 >            - {% icon param-repeat %} *"Insert Another image"*
-<<<<<<< HEAD
->                - *"Enter the name of an additional image to tile"*: `TrackedCells`
->
->
->    > ### {% icon comment %} Comment
->    >
->    > A comment about the tool or something else. This box can also be in the main text
->    {: .comment}
-=======
 >                - *"Enter the name of an additional image to tile"*: `TrackedNuclei`
->>>>>>> 18f8acb5
->
-{: .hands_on}
-
-> ### {% icon question %} Questions
->
-> 1. Question1?
-> 2. Question2?
->
-> > ### {% icon solution %} Solution
-> >
-> > 1. Answer for question1
-> > 2. Answer for question2
-> >
-> {: .solution}
->
-{: .question}
-
-<<<<<<< HEAD
-## Save the output images
-
-> ### {% icon hands_on %} Hands-on: Task description
-=======
+>
+{: .hands_on}
+
+> ### {% icon question %} Questions
+>
+> 1. Question1?
+> 2. Question2?
+>
+> > ### {% icon solution %} Solution
+> >
+> > 1. Answer for question1
+> > 2. Answer for question2
+> >
+> {: .solution}
+>
+{: .question}
+
 > ### {% icon hands_on %} Hands-on: Save the images
->>>>>>> 18f8acb5
 >
 > 1. {% tool [SaveImages](toolshed.g2.bx.psu.edu/repos/bgruening/cp_save_images/cp_save_images/3.1.9+galaxy1) %} with the following parameters:
 >    - {% icon param-file %} *"Select the input Ce01_638i100_UVi50_Boosti150mW_x20_2C-A647-CF680_1_sml_3Dvolume_1llProfiler pipeline"*: output of **Tile** {% icon tool %}
@@ -495,37 +422,25 @@
 >    - *"When to save"*: `Every cycle`
 >    - *"Record the file and path information to the saved image?"*: `No`
 >
-<<<<<<< HEAD
->
->    > ### {% icon comment %} Comment
->    >
->    > A comment about the tool or something else. This box can also be in the main text
->    {: .comment}
-=======
->>>>>>> 18f8acb5
->
-{: .hands_on}
-
-
-> ### {% icon question %} Questions
->
-> 1. Question1?
-> 2. Question2?
->
-> > ### {% icon solution %} Solution
-> >
-> > 1. Answer for question1
-> > 2. Answer for question2
-> >
-> {: .solution}
->
-{: .question}
-
-<<<<<<< HEAD
+>
+{: .hands_on}
+
+
+> ### {% icon question %} Questions
+>
+> 1. Question1?
+> 2. Question2?
+>
+> > ### {% icon solution %} Solution
+> >
+> > 1. Answer for question1
+> > 2. Answer for question2
+> >
+> {: .solution}
+>
+{: .question}
+
 ## Save the features
-=======
-### Export data files
->>>>>>> 18f8acb5
 
 > ### {% icon hands_on %} Hands-on: Export tabular data to character-delimited text files
 >
@@ -540,11 +455,6 @@
 >    - *"Calculate the per-image median values for object measurements?"*: `Yes`
 >    - *"Calculate the per-image standard deviation values for object measurements?"*: `Yes`
 >    - *"Create a GenePattern GCT file?"*: `No`
-<<<<<<< HEAD
->    - *"Export all measurement types?"*: `Yes`
->
-=======
->>>>>>> 18f8acb5
 >
 >    > ### {% icon comment %} Comment
 >    >
@@ -568,11 +478,7 @@
 >
 {: .question}
 
-<<<<<<< HEAD
-## Run the CellProfiler pipeline
-=======
 ### Run the pipeline with **CellProfiler**
->>>>>>> 18f8acb5
 
 > ### {% icon hands_on %} Hands-on: Running the pipeline with CellProfiler
 >
@@ -582,13 +488,6 @@
 >        - {% icon param-collection %} *"Images"*: output of **Unzip** {% icon tool %}
 >    - *"Detailed logging file?"*: `Yes`
 >
-<<<<<<< HEAD
->    > ### {% icon comment %} Comment
->    >
->    > A comment about the tool or something else. This box can also be in the main text
->    {: .comment}
-=======
->>>>>>> 18f8acb5
 >
 {: .hands_on}
 
