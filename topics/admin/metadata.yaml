---
name: "admin"
type: "admin-dev"
title: "Galaxy Server administration"
summary: "Administration of Galaxy Servers (setting up, Docker use, databases, ...) can be a complex task"
docker_image: ""
material:
  -
    title: "Galaxy from an administrator point of view"
    type: "introduction"
    name: "introduction"
    slides: yes
    contributors:
      - valentinmarcon
  -
    title: "User, Group and Quota managment"
    type: "tutorial"
    name: "users-groups-quotas"
    zenodo_link: ""
    hands_on: no
    slides: yes
    questions:
      - How does Galaxy manage users and groups?
      - How can I assign Quotas to specific users/groups?
    objectives:
      - Learn the Galaxy user/group management and assign Quotas.
      - Understand the Role Based Access Control (RBAC) of Galaxy.
    time_estimation: "1h"
    key_points:
      - Galaxy has a powerful user and group managment system that can be utilized for Quota managment.
    contributors:
      - natefoo
      - bgruening
  -
    title: "Server Monitoring and Maintenance"
    type: "tutorial"
    name: "monitoring-maintenance"
    zenodo_link: ""
    hands_on: yes
    slides: yes
    questions:
      - How to monitor a Galaxy service?
      - What are the best practices to maintain a Galaxy server?
    objectives:
      - Learn about different monitoring strategies.
      - Setup and start the Galaxy reports app.
    time_estimation: "1h"
    key_points:
      - Galaxy supports plugable monitoring extensions.
      - Use grafana or the reports webapp to monitor your service.
    contributors:
      - natefoo
      - bgruening
      - Slugger70
<<<<<<< HEAD
  -
    title: "Connecting Galaxy to a compute cluster"
    type: "tutorial"
    name: "connect-to-compute-cluster"
    zenodo_link: ""
    hands_on: yes
    slides: yes
    questions:
      - How to connect Galaxy to a compute cluster?
      - How can I configure job dependent resources, like cores, memory for my DRM?
    objectives:
      - Be familiar with the basics of installing, configuring, and using Slurm
      - Understand all components of the Galaxy job running stack
      - Understand how the `job_conf.xml` file controls Galaxy's jobs subsystem
      - Have a strong understanding of Galaxy job destinations
      - Know how to map tools to job destinations
      - Be able to use the dynamic job runner to make arbitrary destination mappings
      - Understand the job resource selector config and dynamic rule creation
    time_estimation: "2h"
    key_points:
      - Galaxy supports a variety of different DRMs.
      - Tools/Jobs/Users etc can have their own resource.
    contributors:
      - natefoo
      - bgruening

=======
>>>>>>> b6c0a412
  -
    title: "Move from dev instance to production instance"
    type: "tutorial"
    name: "dev-to-production"
    zenodo_link: ""
    hands_on: "github"
    enable: "false"
    slides: no
    questions:
      -
    objectives:
      -
    time_estimation: "1d/3h/6h"
    key_points:
      -
    contributors:
      - hrhotz
  -
    title: "Galaxy Database schema"
    type: "tutorial"
    name: "database-schema"
    zenodo_link: ""
    hands_on: yes
    slides: no
    questions:
      - "Running a production Galaxy server, you some times end up in with a situation, where you manually need to interact with the Galaxy database: how do you do that"
      - "How to extract usage information, which can not be gathered using the given report tools"
      - "How to move from MySQL to PostgreSQL"
      - "Is there ever a need to manually change the contents of a table"
    objectives:
      - "Learn some of the design concepts of the Galaxy database"
      - "Extract information from the Galaxy database"
      - "Get to know SchemaSpy"
    time_estimation: "2h"
    key_points:
      - "Be careful, when you interact with the Galaxy database. And make sure you always have a backup!"
    contributors:
      - hrhotz
      - bgruening
  -
    title: "Docker and Galaxy"
    type: "tutorial"
    name: "galaxy-docker"
    zenodo_link: ""
    hands_on: no
    slides: yes
    questions:
      - "Why Docker? What is it?"
      - "How to use Docker?"
      - "How to integrate Galaxy in Docker to facilitate its deployment?"
    objectives:
      - "Docker basics"
      - "Galaxy Docker image (usage)"
      - "Galaxy Docker (internals)"
      - "Galaxy flavours"
    time_estimation: "1d/3h/6h"
    key_points:
      - "Use Docker"
      - "Integrate your tools into Galaxy"
      - "Use Galaxy inside Docker to have a flavoured Galaxy instance"
    contributors:
      - bebatut
      - bgruening
  -
    title: "Advanced customisation of a Galaxy instance"
    type: "tutorial"
    name: "advanced-galaxy-customisation"
    slides: yes
    contributors:
      - bgruening
      - erasche
      - martenson

maintainers:
  - bgruening
  - martenson<|MERGE_RESOLUTION|>--- conflicted
+++ resolved
@@ -52,7 +52,6 @@
       - natefoo
       - bgruening
       - Slugger70
-<<<<<<< HEAD
   -
     title: "Connecting Galaxy to a compute cluster"
     type: "tutorial"
@@ -78,9 +77,6 @@
     contributors:
       - natefoo
       - bgruening
-
-=======
->>>>>>> b6c0a412
   -
     title: "Move from dev instance to production instance"
     type: "tutorial"
