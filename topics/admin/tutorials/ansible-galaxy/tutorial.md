--- conflicted
+++ resolved
@@ -370,12 +370,8 @@
 >    `galaxy_commit_id`           | `release_19.05`                    | The git reference to check out, which in this case is the branch for Galaxy Release 19.05
 >    `galaxy_config_style`        | `yaml`                             | We want to opt-in to the new style YAML configuration.
 >    `galaxy_force_checkout`      | `true`                             | If we make any modifications to the Galaxy codebase, they will be removed. This way we know we're getting an unmodified Galaxy and no one has made any unexpected changes to the codebase.
-<<<<<<< HEAD
 >    `miniconda_prefix`           | `{{ galaxy_tool_dependency_dir }}/_conda` | We will manually install conda as well. Normally Galaxy will attempt to auto-install this, but since we will set up a production-ready instance with multiple handlers, there is the chance that they can get stuck.
 >    `shed_tool_data_dir`         | `{{ galaxy_mutable_data_dir }}/tool-data` | When tools are installed, due to privilege separation, we need to move this into a directory Galaxy can actually write into.
-=======
->    `miniconda_prefix`           | `"{{ galaxy_tool_dependency_dir }}/_conda"` | We will manually install conda as well. Normally Galaxy will attempt to auto-install this, but since we will set up a production-ready instance with multiple handlers, there is the chance that they can get stuck.
->>>>>>> da9bb46d
 >    {% endraw %}
 >
 >
@@ -700,7 +696,6 @@
 >    ```
 >    {% endraw %}
 >
-<<<<<<< HEAD
 >    > ### {% icon details %} Certbot details
 >    >
 >    > This is a lot of configuration but it is not very complex to understand. We'll go through it step by step:
@@ -736,20 +731,6 @@
 >    > The `galaxyproject.galaxy` role expects to find two files with these names in `templates/nginx/redirect-ssl.j2` and `templates/nginx/galaxy.j2`
 >    >
 >    {: .details}
-=======
->    This is a lot of configuration but it is not very complex to understand. We'll go through it step by step:
->
-> 4. The configuration variables we added in our group variables file has the following block:
->
->    ```yaml
->    nginx_servers:
->      - redirect-ssl
->    nginx_ssl_servers:
->      - galaxy
->    ```
->
->    The `galaxyproject.galaxy` role expects to find two files with these names in `templates/nginx/redirect-ssl.j2` and `templates/nginx/galaxy.j2`. Please be advised that that `templates` directory is at the main directory level (at the same level of the `roles` directory).
->>>>>>> da9bb46d
 >
 > 4. Create the `templates/nginx/redirect-ssl.j2` with the following contents:
 >
