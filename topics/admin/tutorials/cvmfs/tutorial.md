---
layout: tutorial_hands_on

title: "Reference Data with CVMFS"
zenodo_link: ""
questions:
objectives:
  - Have an understanding of what CVMFS is and how it works
  - Install and configure the CVMFS client on a linux machine and mount the Galaxy reference data repository
  - Configure your Galaxy to use these reference genomes and indices
  - Use an Ansible playbook for all of the above.
time_estimation: "1h"
key_points:
contributors:
  - slugger70
  - hexylena
subtopic: features
requirements:
  - type: "internal"
    topic_name: admin
    tutorials:
      - ansible
      - ansible-galaxy
---

# Overview
{:.no_toc}

The CernVM-FS is a distributed filesystem perfectly designed for sharing readonly data across the globe. We use it in the [Galaxy Project](https://galaxyproject.org) for sharing things that a lot of Galaxy servers need. Namely:
* **Reference Data**
    * Genome sequences for hundreds of useful species.
    * Indices for the genome sequences
    * Various bioinformatic tool indices for the available genomes
* **Tool containers**
    * [Singularity](https://www.sylabs.io/) containers of everything stored in [Biocontainers](https://biocontainers.pro/) (A bioinformatic tool container repository.) You get these for free every time you build a [Bioconda](https://bioconda.github.io/) recipe/package for a tool.
* Others too..

From the Cern website:

> The CernVM File System provides a scalable, reliable and low-maintenance software distribution service. It was developed to assist High Energy Physics (HEP) collaborations to deploy software on the worldwide-distributed computing infrastructure used to run data processing applications. CernVM-FS is implemented as a POSIX read-only file system in user space (a FUSE module). Files and directories are hosted on standard web servers and mounted in the universal namespace /cvmfs."
>
> -- [https://cernvm.cern.ch/portal/filesystem](https://cernvm.cern.ch/portal/filesystem)
{: .quote}

A slideshow presentation on this subject can be found [here](slides.html). More details on the usegalaxy.org (Galaxy Main's) reference data setup and CVMFS system can be found [here](https://galaxyproject.org/admin/reference-data-repo/#usegalaxyorg-reference-data)

There are two sections to this exercise. The first shows you how to use Ansible to setup and configure CVMFS for Galaxy. The second shows you how to do everything manually. It is recommended that you use the Ansible method. The manual method is included here mainly for a more in depth understanding of what is happening.

If you really want to perform all these tasks manually, go [here](#cvmfs-and-galaxy-without-ansible), otherwise just follow along.

> ### Agenda
>
> 1. TOC
> {:toc}
>
{: .agenda}

# Ansible-CVMFS and Galaxy

The Galaxy project supports a few CVMFS repositories.


| Repository                 | Repository Address              | Contents                                                                         |
| ----------                 | ------------------              | --------                                                                         |
| Reference Data and Indices | `data.galaxyproject.org`        | Genome sequences and their tool indices, Galaxy `.loc` files for them as well    |
| Singularity Containers     | `singularity.galaxyproject.org` | Singularity containers for everything in Biocontainers for use in Galaxy systems |
| Galaxy Main Configuration  | `main.galaxyproject.org`        | The configuration files etc for Galaxy Main (usegalaxy.org)                      |

You can browse the contents of `data.galaxyproject.org` at the [datacache](http://datacache.galaxyproject.org/).

## Installing and configuring Galaxy's CVMFS reference data with Ansible

Luckily for us, the Galaxy Project has a lot of experience with using and configuring CVMFS and we are going to leverage off that. To get CVMFS working on our Galaxy server, we will use the Ansible role for CVMFS written by the Galaxy Project. Firstly, we need to install the role and then write a playbook for using it.

If the terms "Ansible", "role" and "playbook" mean nothing to you, please checkout [the Ansible introduction slides]({% link topics/admin/tutorials/ansible/slides.html %}) and [the Ansible introduction tutorial]({% link topics/admin/tutorials/ansible/tutorial.md %})

{% include snippets/ansible_local.md %}

> ### {% icon hands_on %} Hands-on: Installing CVMFS with Ansible
>
> 1. In your working directory, add the CVMFS role to your `requirements.yml`
>
>    ```yaml
<<<<<<< HEAD
>    ---
=======
>>>>>>> 3113928b
>    - src: galaxyproject.cvmfs
>      version: 0.2.8
>    ```
>
> 2. Install the requirements with `ansible-galaxy`:
>
<<<<<<< HEAD
>    ```console
>    ansible-galaxy role install -p roles -r requirements.yml
=======
>>>>>>> 3113928b
>    ```
>    ansible-galaxy role install -p roles -r requirements.yml
>    ```
>
> 3. Edit the group variables file, `group_vars/galaxyservers.yml`:
>
>    <br/>
>
>    The variables available in this role are:
>
>    | Variable             | Type          | Description                                                                                                                                                                    |
>    | ----------           | -------       | -------------                                                                                                                                                                  |
>    | `cvmfs_role`         | string        | Type of CVMFS host: `client`, `stratum0`, `stratum1`, or `localproxy`. Controls what packages are installed and what configuration is performed.                               |
>    | `cvmfs_keys`         | list of dicts | Keys to install on hosts of all types.                                                                                                                                         |
>    | `cvmfs_server_urls`  | list of dicts | CVMFS server URLs, the value of `CVMFS_SERVER_URL` in `/etc/cvmfs/domain.d/<domain>.conf`.                                                                                     |
>    | `cvmfs_repositories` | list of dicts | CVMFS repository configurations, `CVMFS_REPOSITORIES` in `/etc/cvmfs/default.local` plus additional settings in `/etc/cvmfs/repositories.d/<repository>/{client,server}.conf`. |
>    | `cvmfs_quota_limit`  | integer in MB | Size of CVMFS client cache. Default is `4000`.                                                                                                                                 |
>
>    <br/>
>
>    But, luckily for us, the Galaxy Project CVMFS role has a lot of defaults for these variables which we can use by just setting `galaxy_cvmfs_repos_enabled` to `config-repo`. We will also set the `cvmfs_quota_limit` to something sensible (500MB) as we have relatively small disks on our instances. In a production setup, you should size this appropriately for the client.
>
>    <br/>
>
>    Add the following lines to your `group_vars/galaxyservers.yml` file:
>
>    ```yaml
>    # CVMFS vars
>    cvmfs_role: client
>    galaxy_cvmfs_repos_enabled: config-repo
>    cvmfs_quota_limit: 500
>    ```
>
> 4. Add the new role to the list of roles under the `roles` key in your playbook, `galaxy.yml`:
>
>    ```yaml
>    - hosts: galaxyservers
>      become: true
>      roles:
>        # ... existing roles ...
>        - galaxyproject.cvmfs
>    ```
>
> 5. Run the playbook
>
>    ```
>    ansible-playbook galaxy.yml
>    ```
{: .hands_on}

Congratulations, you've set up CVMFS.

## Exploring the CVMFS Installation

> ### {% icon hands_on %} Hands-on: Exploring CVMFS
>
> 1. SSH into your machine
>
> 2. Change directory into `/cvmfs/` and list the files in that folder
>
>    > ### {% icon question %} Question
>    >
>    > What do you see?
>    >
>    > > ### {% icon solution %} Solution
>    > > You should see nothing, as CVMFS uses `autofs` in order to mount paths only upon request. Once you `cd` into the directory, autofs will automatically mount the repository and files will be listed.
>    > >
>    > {: .solution }
>    >
>    {: .question}
>
>
> 3. Change directory into `/cvmfs/data.galaxyproject.org/`. Have a browse through the contents. You'll see `.loc` files, genomes and indices.
>
>    And just like that we all have access to all the reference genomes and associated tool indices thanks to the Galaxy Project's and mostly Nate's hard work!
>
{: .hands_on}

## Configuring Galaxy to use the CVMFS references.

Now that we have mounted the CVMFS repository we need to tell Galaxy how to find it and use it.

There are two primary directories in the reference data repository:

| Directory   | Contents                                                                                                                                                                  |
| ----------- | ----------                                                                                                                                                                |
| `/managed`  | Data generated with Galaxy Data Managers, organized by data table (index format), then by genome build.                                                                   |
| `/byhand`   | Data generated prior to the existence/use of Data Managers, manually curated. (For legacy reasons, this directory is shared as `/indexes` on the HTTP and rsync servers.) |

These directories have somewhat different structures:

* `/managed` is organized by index type, then by genome build (Galaxy dbkey)
* `/byhand` is organzied by genome build, then by index type

Both directories contain a location subdirectory, and each of these contain a `tool_data_table_conf.xml` file:

* `/managed/location/tool_data_table_conf.xml`
* `/byhand/location/tool_data_table_conf.xml`

Galaxy consumes these `tool_data_table_conf.xml` files and the `.loc` "location" files they reference. The paths contained in these files are valid if the data is mounted via CVMFS.

Examples of data include:

* twoBit (`.2bit`) and FASTA (`.fa`) sequence files
* Bowtie 2 and BWA indexes
* Mutation Annotation Format (`.maf`) files
* SAMTools FASTA indexes (`.fai`)

Now all we need to do is tell Galaxy how to find it! This tutorial assumes that you have run the tutorial in the requirements, [Galaxy Installation with Ansible]({% link topics/admin/tutorials/ansible-galaxy/tutorial.md %}). The hands-on below will use the Galaxy Project Ansible role to configure everything.

> ### {% icon hands_on %} Hands-on: Configuring Galaxy to use CVMFS
>
> 1. Edit the `group_vars/galaxyservers.yml` file and add a `tool_data_table_config_path` entry under the `galaxy` key of the `galaxy_config` section in the `group_vars/galaxyservers.yml` file. This new entry should be a list containing the paths to both `tool_data_table_conf.xml` files referenced above.
>
>    > ### {% icon question %} Question
>    >
>    > How does your final configuration look?
>    >
>    > > ### {% icon solution %} Solution
>    > >
>    > > ```yaml
>    > > galaxy_config:
>    > >   galaxy:
>    > >     # ... existing configuration options in the `galaxy` section ...
>    > >     tool_data_table_config_path:
>    > >       - /cvmfs/data.galaxyproject.org/byhand/location/tool_data_table_conf.xml
>    > >       - /cvmfs/data.galaxyproject.org/managed/location/tool_data_table_conf.xml
>    > > ```
>    > >
>    > {: .solution }
>    >
>    {: .question}
>
>
> 2. Re-run the playbook (`ansible-playbook galaxy.yml`)
>
> 3. In your Galaxy interface, open the **BWA** {% icon tool %}, **BWA-MEM** {% icon tool %} or **Bowtie2** {% icon tool %} tool interface (whichever you may have installed). Now check that there are a lot more Genomes available for use!
>
>    ![available_genomes.png](../../images/available_genomes.png)
>
> 4. Login to Galaxy as the admin user, and go to **Admin → Data Tables → bwa_mem indexes**
>
>    ![bwa_mem_indices.png](../../images/bwa_mem_indices.png)
>
{: .hands_on}

You've now finished the tutorial, and you can [jump to the end](#feedback-google) or read on to learn about configuring CVMFS without Ansible.

# CVMFS and Galaxy without Ansible

> ### {% icon comment %} Manual version of Ansible Commands
> If you wish to perform the same thing that we've just done, but by building the ansible script manually, follow these instructions. Otherwise, you have already done everything below and do not need to re-do it.
{: .comment}

We are going to setup a CVMFS mount to the Galaxy reference data repository on our machines. To do this we have to install and configure the CVMFS client and then mount the appropriate CVMFS repository using the publicly available keys.

> ### {% icon hands_on %} Hands-on: Installing the CVMFS Client
>
> 1. On your remote machine, we need to first install the Cern software apt repo and then the CVMFS client and config utility:
>
>    ```bash
>    sudo apt install lsb-release
>    wget https://ecsft.cern.ch/dist/cvmfs/cvmfs-release/cvmfs-release-latest_all.deb
>    sudo dpkg -i cvmfs-release-latest_all.deb
>    rm -f cvmfs-release-latest_all.deb
>    sudo apt-get update
>
>    sudo apt install cvmfs cvmfs-config
>    ```
>
> 2. Now we need to run the CVMFS setup script.
>
>    ```bash
>    sudo cvmfs_config setup
>    ```
>
{: .hands_on}


## Configuring CVMFS

The configuration is not complex for CVMFS:

> ### {% icon hands_on %} Hands-on: Configuring CVMFS
>
> 1. Create a `/etc/cvmfs/default.local` file with the following contents:
>
>    ```
>    CVMFS_REPOSITORIES="data.galaxyproject.org"
>    CVMFS_HTTP_PROXY="DIRECT"
>    CVMFS_QUOTA_LIMIT="500"
>    CVMFS_CACHE_BASE="/srv/cvmfs/cache"
>    CVMFS_USE_GEOAPI=yes
>    ```
>
>    This tells CVMFS to mount the Galaxy reference data repository and use a specific location for the cache which is limited to 500MB in size and to use the instance's geo-location to choose the best CVMFS repo server to connect to.
>
> 2. Create a `/etc/cvmfs/domain.d/galaxyproject.org.conf` file with the following contents:
>
>    ```
>    CVMFS_SERVER_URL="http://cvmfs1-tacc0.galaxyproject.org/cvmfs/@fqrn@;http://cvmfs1-iu0.galaxyproject.org/cvmfs/@fqrn@;http://cvmfs1-psu0.galaxyproject.org/cvmfs/@fqrn@;http://galaxy.jrc.ec.europa.eu:8008/cvmfs/@fqrn@;http://cvmfs1-mel0.gvl.org.au/cvmfs/@fqrn@;http://cvmfs1-ufr0.galaxyproject.eu/cvmfs/@fqrn@"
>    ```
>
>    This is a list of the available stratum 1 servers that have this repo.
>
> 3. Create a `/etc/cvmfs/keys/data.galaxyproject.org.pub` file with the following contents:
>
>    ```
>    -----BEGIN PUBLIC KEY-----
>    MIIBIjANBgkqhkiG9w0BAQEFAAOCAQ8AMIIBCgKCAQEA5LHQuKWzcX5iBbCGsXGt
>    6CRi9+a9cKZG4UlX/lJukEJ+3dSxVDWJs88PSdLk+E25494oU56hB8YeVq+W8AQE
>    3LWx2K2ruRjEAI2o8sRgs/IbafjZ7cBuERzqj3Tn5qUIBFoKUMWMSIiWTQe2Sfnj
>    GzfDoswr5TTk7aH/FIXUjLnLGGCOzPtUC244IhHARzu86bWYxQJUw0/kZl5wVGcH
>    maSgr39h1xPst0Vx1keJ95AH0wqxPbCcyBGtF1L6HQlLidmoIDqcCQpLsGJJEoOs
>    NVNhhcb66OJHah5ppI1N3cZehdaKyr1XcF9eedwLFTvuiwTn6qMmttT/tHX7rcxT
>    owIDAQAB
>    -----END PUBLIC KEY-----
>    ```
>
> 4. Make a directory for the cache files
>
>    ```
>    sudo mkdir /srv/cvmfs
>    ```
{: .hands_on}


## Testing it out

Probe the connection.

> ### {% icon hands_on %} Hands-on: Testing it out
>
> 1. Run `sudo cvmfs_config probe data.galaxyproject.org`
>
>    > ### {% icon question %} Question
>    >
>    > What does it output?
>    >
>    > > ### {% icon solution %} Solution
>    > >
>    > > ```
>    > > OK
>    > > ```
>    > >
>    > > If this doesn't return `OK` then you may need to restart autofs: `sudo systemctl restart autofs`
>    > >
>    > {: .solution }
>    >
>    {: .question}
>
> 2. Change directory into `/cvmfs/` and list the files in that folder
>
>    > ### {% icon question %} Question
>    >
>    > What do you see?
>    >
>    > > ### {% icon solution %} Solution
>    > > You should see nothing, as CVMFS uses `autofs` in order to mount paths only upon request. Once you `cd` into the directory, autofs will automatically mount the repository and files will be listed.
>    > >
>    > {: .solution }
>    >
>    {: .question}
>
>
> 3. Change directory into `/cvmfs/data.galaxyproject.org/`. Have a browse through the contents. You'll see `.loc` files, genomes and indices.
>
>    And just like that we all have access to all the reference genomes and associated tool indices thanks to the Galaxy Project's and mostly Nate's hard work!
>
{: .hands_on}

#### Step 4: Look at the repository

Now to configure Galaxy to use the CVMFS references we have just installed, see [here](#configuring-galaxy-to-use-the-cvmfs-references)<|MERGE_RESOLUTION|>--- conflicted
+++ resolved
@@ -81,22 +81,14 @@
 > 1. In your working directory, add the CVMFS role to your `requirements.yml`
 >
 >    ```yaml
-<<<<<<< HEAD
 >    ---
-=======
->>>>>>> 3113928b
 >    - src: galaxyproject.cvmfs
 >      version: 0.2.8
 >    ```
 >
 > 2. Install the requirements with `ansible-galaxy`:
 >
-<<<<<<< HEAD
 >    ```console
->    ansible-galaxy role install -p roles -r requirements.yml
-=======
->>>>>>> 3113928b
->    ```
 >    ansible-galaxy role install -p roles -r requirements.yml
 >    ```
 >
