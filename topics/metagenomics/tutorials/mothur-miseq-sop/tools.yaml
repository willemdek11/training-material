--- conflicted
+++ resolved
@@ -8,7 +8,6 @@
 - name: suite_mothur
   owner: iuc
   tool_panel_section_label: "Mothur"
-<<<<<<< HEAD
 - name: xy_plot
   owner: devteam
   tool_panel_section_label: "Visualisation"
@@ -20,18 +19,4 @@
   tool_panel_section_label: "Visualisation"
 - name: krona_text
   owner: saskia-hiltemann
-  tool_panel_section_label: "Visualisation"
-=======
-
-- name: xy_plot
-  owner: devteam
-  tool_panel_section_label: "Graph/Display Data"
-  
-- name: newick_display
-  owner: dcorreia
-  tool_panel_section_label: "Graph/Display Data"
-  
-- name: krona_text
-  owner: saskia-hiltemann
-  tool_panel_section_label: "Graph/Display Data"
->>>>>>> e95eea7d
+  tool_panel_section_label: "Visualisation"