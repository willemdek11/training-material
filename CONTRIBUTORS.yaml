--- conflicted
+++ resolved
@@ -120,11 +120,7 @@
 combesf:
     name: Florence Combes
     email: florence.combes@cea.fr
-<<<<<<< HEAD
-        
-=======
-
->>>>>>> 927bc55f
+
 cganote:
     name: Carrie Ganote
 
