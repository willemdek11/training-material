--- conflicted
+++ resolved
@@ -122,11 +122,8 @@
 {: .comment}
 
 
-<<<<<<< HEAD
+
 > ### {% icon details %} Background: More details on the ....
-=======
-> ### {% icon details %} More details on the ....
->>>>>>> e33c6702
 >
 > Add more details in Markdown. By default the box is collapsed. And is expanded when clicked
 >
