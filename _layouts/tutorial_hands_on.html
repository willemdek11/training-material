--- conflicted
+++ resolved
@@ -180,24 +180,12 @@
                     {{ content
                         | replace: '<blockquote class="hands_on">', '<blockquote class="notranslate hands_on">' }}
 
-
-<<<<<<< HEAD
-            <ul>
-                {% for key_point in page.key_points %}
-                <li>{{ key_point | markdownify }}</li>
-                {% endfor %}
-            </ul>
-        </blockquote>
-        {% endif %}
-=======
                     {% if page.key_points %}
                     <blockquote class="key_points">
                         <h3>{% icon keypoints %} Key points</h3>
->>>>>>> ad5442c6
-
                         <ul>
                             {% for key_point in page.key_points %}
-                            <li>{{ key_point }}</li>
+                            <li>{{ key_point | markdownify }}</li>
                             {% endfor %}
                         </ul>
                     </blockquote>
